--- conflicted
+++ resolved
@@ -80,11 +80,7 @@
         """
         if runfolder_names:
             script_logger.info(
-<<<<<<< HEAD
-                script_logger.log_msgs["cmd_line_runfolder"], self.runfolder_names
-=======
                 script_logger.log_msgs["cmd_line_runfolder"], runfolder_names
->>>>>>> d0e58a60
             )
             runfolder_names = [self.runfolder_names]
         else:
@@ -273,23 +269,8 @@
             if self.create_bcl2fastqlog():
                 if self.run_demultiplexing():
                     self.run_processed = True
-<<<<<<< HEAD
-                    self.validate_fastqs()
-                    self.copy_file(
-                        self.rf_obj.samplesheet_path,
-                        self.rf_obj.runfolder_samplesheet_path,
-                    )
-                    samplename_dict = self.rf_obj.get_samplename_dict(
-                        self.demux_rf_logger,
-                    )
-                    if (
-                        self.rf_obj.get_pipeline(self.demux_rf_logger, samplename_dict)
-                        == "oncodeep"
-                    ):
-=======
                     rf_samples_obj = RunfolderSamples(self.rf_obj, self.loggers["demux"])
                     if rf_samples_obj.pipeline == "oncodeep":
->>>>>>> d0e58a60
                         self.copy_file(
                             self.rf_obj.masterfile_path,
                             self.rf_obj.runfolder_masterfile_path,
@@ -770,14 +751,9 @@
                 )  # Bcl2fastq log file removed to trigger re-demultiplex
                 self.demux_rf_logger.error(self.demux_rf_logger.log_msgs["re_demultiplex"])
         else:
-<<<<<<< HEAD
-            self.rf_obj.rf_loggers["sw"].error(
-                self.rf_obj.rf_loggers["sw"].log_msgs["file_copy_fail"], source_path
-=======
             self.demux_rf_logger.error(
                 self.demux_rf_logger.log_msgs["bcl2fastq_failed"],
                 out,
                 err,
->>>>>>> d0e58a60
             )
             sys.exit(1)