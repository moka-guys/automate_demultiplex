"""
Automate demultiplex configuration.

The variables defined in this module are required by the "demultiplex.py" and
"DNANexus_upload_agent.py" scripts.
"""

import os

# Set debug mode
debug = True

# =====location of input/output files=====

# root of folder that contains the apps, automate_demultiplexing_logfiles and development_area scripts 
# (2 levels up from this file)
document_root = '/'.join(os.path.dirname(os.path.realpath(__file__)).split('/')[:-2])

# path to run folders
## WARNING: A test directory has been passed
#runfolders = "/media/data3/share"
runfolders = "/home/mokaguys/Documents/development_area/complete_refactor/share"

# samplesheet folder
samplesheets = runfolders + "/samplesheets/"

# path to fastq files
fastq_folder = "/Data/Intensities/BaseCalls"

# path to bcl2fastq
bcl2fastq = "/usr/local/bcl2fastq2-v2.20.0.422/bin/bcl2fastq"

# files for checking NGS runfolders before demultiplexing
file_complete_run = "RTAComplete.txt"
file_demultiplexing = "demultiplexlog.txt"

# directories to be ignored when looping through runfolders
ignore_directories = ["samplesheets", "GlacierTest"]

# runfolders used for debugging/testing
upload_test_folders = ["999999_NB551068_WES_test","999999_NB551068_custom_panel_test","999999_M02353_ONC_test"]
demultiplex_test_folder = ["999999_M02353_0288_demultiplex_test"]

# path to log file which records the output of the upload agent
upload_agent_logfile = "{document_root}/automate_demultiplexing_logfiles/upload_agent_script_logfiles/".format(document_root=document_root)

# name of log file which records the output of the upload agent
upload_started_file = "DNANexus_upload_started.txt"

# runfolder backup files
runfolder_upload_cmds = "add_runfolder_to_nexus_cmds.txt"

# Path to DNA Nexus run command log file
DNA_Nexus_workflow_logfolder = "{document_root}/automate_demultiplexing_logfiles/dx_run_commands/".format(document_root=document_root)

# log folder containing project creation logs
DNA_Nexus_project_creation_logfolder = "{document_root}/automate_demultiplexing_logfiles/nexus_project_creation_scripts/create_nexus_project_".format(document_root=document_root)

# folder containing demultiplex logs
demultiplex_logfiles = "{document_root}/automate_demultiplexing_logfiles/Demultiplexing_log_files/".format(document_root=document_root)

# path to upload agent
upload_agent_path = "{document_root}/apps/dnanexus-upload-agent-1.5.17-linux/ua".format(document_root=document_root)
#upload_agent_path = "/usr/local/src/mokaguys/apps/dnanexus-upload-agent-1.5.17-linux/ua"
upload_agent_test_command = " --version"
ua_error = "Error Message: 'Could not resolve: api.dnanexus.com"

# path to backup_runfolder script
backup_runfolder_script = "/usr/local/src/mokaguys/apps/workstation_housekeeping/backup_runfolder.py"

# backup runfolder folder
backup_runfolder_logfile = "/usr/local/src/mokaguys/automate_demultiplexing_logfiles/backup_runfolder_logfiles"
backup_runfolder_success = "backup_runfolder INFO - END"

# command to test dx toolkit
# dx_sdk_test = "source /etc/profile.d/dnanexus.environment.sh;dx --version"
dx_sdk_test = "source ~/dx-toolkit/environment;dx --version"
# expected result from testing
dx_sdk_test_expected_stdout = "dx v0.2"

upload_agent_expected_stdout = "Upload Agent Version:"

# =====Moka settings=====
# Moka IDs for generating SQLs to update the Mokadatabase
# Current Mokapipe ID
mokapipe_pipeline_ID = "3229"
# Current MokaWES ID
mokawes_pipeline_ID = "3558"

# -- Moka WES test status--
# Test Status = NextSEQ sequencing
mokastat_nextsq_ID = "1202218804"
# Test Status = Data Processing
mokastatus_dataproc_ID = "1202218805"

# =====DNA Nexus settings=====
# project to upload run folder into
NexusProjectPrefix = "002_"

# success statement when creating project
project_success = "Created new project called \"%s\""

# The project containing the app and data
app_project = "001_ToolsReferenceData:/"
# path to the workflow in the app project
mokapipe_path = "Workflows/GATK3.5_v2.10"
# path to the WES workflow in the app project
mokawes_path = "Workflows/MokaWES_v1.6"
# path to the oncology workflow in the app project
mokaonc_path = "Workflows/Mokaonc_v1.4"
# path to mokaamp
mokaamp_path = "Workflows/MokaAMP_v1.1"
# path to paddy app
peddy_path = "Apps/peddy_v1.3"
# path to multiqc app
multiqc_path = "Apps/multiqc_v1.10"
# path to senteion upload app
sentieon_app_path = "Apps/senteion_upload_v1.0"
# path to iva upload app
iva_app_path = "app-ingenuity_variant_transfer/1.0.6"
# path to app which uploads multiqc report
upload_multiqc_path = "Apps/upload_multiqc_v1.1"
# smartsheet app
smartsheet_path = "Apps/smartsheet_mokapipe_complete_v1.1"
# RPKM path
RPKM_path = "Apps/RPKM_using_conifer_v1.5"
# bedfile folder
bedfile_folder = "Data/BED/"
# DNA Nexus organisation to create the project within
prod_organisation = "org-viapath_prod"
dev_organisation = "org-viapath_dev"

# project tags to denote live cases
live_tag = "live"

# =====istages=====
# Mokapipe workflow inputs
mokapipe_fastqc1 = " -istage-Bz3YpP80jy1Y1pZKbZ35Bp0x.reads="  # FastQC Read 1
mokapipe_fastqc2 = " -istage-Bz3YpP80jy1x7G5QfG3442gX.reads="  # FastQC Read 2
mokapipe_bwa_rg_sample = " -istage-Byz9BJ80jy1k2VB9xVXBp0Fg.read_group_sample=" # bwa rg samplename
mokapipe_sambamba_input = " -istage-F35zBKQ0jy1XpfzYPZY4bgX6.sambamba_bed="  # Sambamba Bed file
mokapipe_mokapicard_vendorbed_input = " -istage-F9GK4QQ0jy1qj14PPZxxq3VG.vendor_exome_bedfile="  # HSMetrics Bed file
mokapipe_iva_email_input = " -istage-Byz9Bj80jy1k2VB9xVXBp0Fp.email="  # ingenuity email address

# MokaWES workflow_inputs
wes_fastqc1 = " -istage-Bz3YpP80jy1Y1pZKbZ35Bp0x.reads="  # FastQC Read 1
wes_fastqc2 = " -istage-Bz3YpP80jy1x7G5QfG3442gX.reads="  # FastQC Read 2
wes_sention_samplename = " -istage-FQ8JPpj076Gybkq459GfqfZb.sample="  # sample name for sention app - prevents sample being incorrectly parsed from fastq filename
wes_picard_bedfile = " -istage-F9GGBQj0jy1yBbpZPvK5GvPJ.vendor_exome_bedfile=" # bedfile for hs metrics

# MokaOnc amplivar fastq input
mokaonc_fq_input = " -istage-F7kPz6Q0vpxb0YpjBgQx5f8v.fastqs="
mokaonc_ingenuity = " -istage-F5k1Qyj0jy1VKJb2KYqq7fxG.email="  # ingenuity app input for amplivar workflow

# MokaAMP
mokaamp_fastq_R1_stage = " -istage-FPzGj780jy1g3p1F4F8z4J7V.reads_fastqgz="
mokaamp_fastq_R2_stage = " -istage-FPzGj780jy1g3p1F4F8z4J7V.reads2_fastqgz="
mokaamp_mokapicard_bed_stage = " -istage-FPzGjV80jy1x97jg607Fg22b.vendor_exome_bedfile="
mokaamp_mokapicard_capturetype_stage = " -istage-FPzGjV80jy1x97jg607Fg22b.Capture_panel="
mokaamp_bamclipper_BEDPE_stage = " -istage-FPzGjJQ0jy1fF6505zFP6zz9.primers="
mokaamp_chanjo_cov_level_stage = " -istage-FPzGjfQ0jy1y01vG60K22qG1.coverage_level="
mokaamp_sambamba_bed_stage = " -istage-FPzGjfQ0jy1y01vG60K22qG1.sambamba_bed="
mokaamp_vardict_bed_stage = " -istage-FPzGjgj0jy1Q2JJF2zYx5J5k.bedfile="
mokaamp_varscan_bed_stage = " -istage-FPzGjp80jy1V3Jvb5z6xfpfZ.bed_file="
mokaamp_varscan_strandfilter_stage = " -istage-FPzGjp80jy1V3Jvb5z6xfpfZ.strand_filter="
mokaamp_lofreq_bed_stage = " -istage-FPzGjgQ0jy1fBy972zq9f1PY.bedfile="

mokaamp_strandfilter = "True"
mokaamp_coverage_level = "1000"
mokaamp_capture_type = "Amplicon"
mokaamp_email_message = "If both MokaAMP and MokaOnc (amplivar) have been run, please record the version of MokaOnc used."

# Peddy
peddy_project_input = " -iproject_for_peddy="

# MultiQC and upload_multiqc inputs, outputs and variables
multiqc_project_input = " -iproject_for_multiqc="
multiqc_coverage_level_input = " -icoverage_level="
multiqc_html_output = "multiqc_report"
upload_multiqc_input = " -imultiqc_html="
wes_multiqc_coverage_level = "20"  # HSMetrics coverage level to be reported for wes
custom_panel_multiqc_coverage_level = "30"  # HSMetrics coverage level to be reported for custom panel
mokaamp_multiqc_coverage_level = "100"  # HSMetrics coverage level to be reported for mokaamp

# Smartsheet
smartsheet_mokapipe_complete = " -iNGS_run="

# RPKM inputs
rpkm_bedfile_input = " -ibedfile="
rpkm_project_input = " -iproject_name="
rpkm_bamfiles_to_download_input = " -ibamfile_pannumbers="

# emails addresses for Ingenuity
iva_email_input_name = " -iemail="
oncology_email = 'gst-tr.oncology.interpret@nhs.net'  # general oncology email
interpretation_request_email = "gst-tr.interpretation.request@nhs.net"  # email for Interpretation_requests
wook_email = "joowook.ahn@nhs.net"  # wook email
wes_email_address = "gst-tr.wesviapath@nhs.net"  # WES email
mokaguys_email = 'gst-tr.mokaguys@nhs.net'

# DNA Nexus authentication token
nexus_api_key_file = "{document_root}/.dnanexus_auth_token".format(document_root=document_root)
with open(nexus_api_key_file, 'r') as nexus_api:
    Nexus_API_Key = nexus_api.readline().rstrip()

# list of DNA Nexus users with view access to project
view_users = ["org-viapath_prod", "InterpretationRequest"]
# list of DNA Nexus users with admin access of project
admin_users = ["mokaguys"]

#list of oncology panels
oncology_panels = ["Pan1190","Pan2684"]


# =====Sapientia
# list of St George's analyses, with the corresponding sapientia project-id as value
decision_support_tool_input_script = "decision_support_tool_inputs.py"
#sapientia_uploads = {"Pan3237":130}
mokawes_senteion_bam_output_name = "mappings_realigned_bam" #ENSURE WE WANT REALIGNED NOT DEDUP BAM
mokawes_senteion_bai_output_name = "mappings_realigned_bai"
mokawes_senteion_vcf_output_name = "variants_vcf"
sapientia_vcf_inputname = " -ivcfs="
sapientia_bam_inputname = " -ibams="
iva_vcf_inputname = " -ivcfs="
iva_bam_inputname = " -ibam_files="
iva_bai_inputname = " -ibai_files="
iva_reference_inputname = " -ireference_genome_name="
iva_reference_default = "GRCh37"
#mokawes_senteion_stage_id= "stage-Ff0P73j0GYKX41VkF3j62F9j" # ? Get from MokaWES sample name. This isn't the correct stage currently?


# =====Dict linking panel numbers for +/-10 and CNVs=====
panel_list=["Pan493","Pan1009", "Pan1063","Pan1620", "Pan1157","Pan1190","Pan2684","Pan3237","Pan1449","Pan1451","Pan1453","Pan1459","Pan2022","Pan1965","Pan1158","Pan1159","Pan1646","Pan3320","Pan3321"]
default_panel_properties = {
                    "UMI":False,
                    "UMI_bcl2fastq":None, # eg Y145,I8,Y9I8,Y145
                    "RPKM_bedfile_pan_number":None,
                    "RPKM_also_analyse":None, # This is a comma seperated list containing additional pan numbers that decribe which BAM files should be downloaded
                    "onePGT":False,
                    "mokawes":False,
                    "joint_variant_calling":False,
                    "mokaamp":False,
                    "capture_type":"Hybridisation", # "Amplicon" or "Hybridisation"
                    "mokaonc":False,
                    "mokapipe":False,
                    "mokaamp_varscan_strandfilter":True,
                    "iva_upload": False,
                    "sapientia_upload": False,
                    "oncology":False, 
                    "clinical_coverage_depth":None, # only found in mokamp command
                    "multiqc_coverage_level":30,
                    "hsmetrics_bedfile":None, # only when using bed file with a different pannumber 
                    "sambamba_bedfile":None, # only when using bed file with a different pannumber 
                    "ingenuity_email":interpretation_request_email,
                    "sapientia_project":None,
                    "peddy":False
                    }

# override default panel settings
panel_settings = {"Pan493": {
                    "mokawes":True,
                    "iva_upload": True,
                    "multiqc_coverage_level":20,
                    "hsmetrics_bedfile":"agilent_sureselect_human_all_exon_v5_b37_targets.bed", # only when using bed file with a different pannumber 
                    "ingenuity_email":wes_email_address,
                    "peddy":True
                    },
                "Pan1620": { # Focused Exome. Are we uploading to Ingenuity? Note: NO vendorexome bedfile
                    "mokawes":True,
                    "ingenuity_email":wes_email_address,
                    "iva_upload": True
                    },
                "Pan1190": {
<<<<<<< HEAD
                    "RPKM_bedfile_pan_number":None,
                    "oncology":True,
                    "mokaamp":True,
                    "mokaonc": True,
=======
                    "mokaamp":True,
                    "oncology":True,
                    "mokaonc":True,
>>>>>>> 412d60b5
                    "capture_type":"Amplicon",
                    "ingenuity_email":oncology_email,
                    "clinical_coverage_depth":1000,
                    "multiqc_coverage_level": 100,
                    "iva_upload": True
                    },
                "Pan2684": {
                    "RPKM_bedfile_pan_number":None,
                    "mokaamp":True,
                    "oncology":True,
                    "capture_type":"Amplicon",
                    "iva_upload": True,
                    "oncology":False,
                    "clinical_coverage_depth":600, # only found in mokamp command
                    "multiqc_coverage_level":100,
                    "ingenuity_email":oncology_email
                },
                "Pan1449": {
                    "mokapipe":True,
                    "multiqc_coverage_level":30,                    
                    "RPKM_bedfile_pan_number":"Pan1450",
                    "RPKM_also_analyse":["Pan3320"],
                    "iva_upload": True
                    },
                "Pan3320": {
                    "mokapipe":True,
                    "multiqc_coverage_level":30,                    
                    "RPKM_bedfile_pan_number":"Pan1450",
                    "RPKM_also_analyse":["Pan1449"],
                    "sapientia_upload": True,
<<<<<<< HEAD
                    "sapientia_project":"228"
=======
                    "sapientia_project":261,
                    "hsmetrics_bedfile":"Pan1449", # only when using bed file with a different pannumber 
                    "sambamba_bedfile":"Pan1449" # only when using bed file with a different pannumber 
>>>>>>> 412d60b5
                    },
                "Pan1451": {
                    "mokapipe":True,
                    "multiqc_coverage_level":30,
                    "RPKM_bedfile_pan_number":"Pan1452",
                    "iva_upload": True
                    },
<<<<<<< HEAD
                "Pan3321":{ # SAPIENTIA PANEL - SKIPPING FOR NOW
=======
                "Pan3321":{ # SAPIENTIA WES - won't be live until April 2020
>>>>>>> 412d60b5
                    "mokawes":True,
                    "sapientia_upload": True,
                    "clinical_coverage_depth":20,
                    "multiqc_coverage_level":20,
                    "hsmetrics_bedfile":"agilent_sureselect_human_all_exon_v5_b37_targets.bed", # only when using bed file with a different pannumber 
                    "sambamba_bedfile":"Pan493", # only when using bed file with a different pannumber 
                    "sapientia_project":"999999",
                    "peddy":True
                    },
                "Pan1453": {
                    "mokapipe":True,
                    "multiqc_coverage_level":30,
                    "RPKM_bedfile_pan_number":"Pan1454",
                    "iva_upload": True
                    },
                "Pan1063": {
                    "mokapipe":True,
                    "multiqc_coverage_level":30,
                    "RPKM_bedfile_pan_number":"Pan1064",
                    "iva_upload": True
                    },
                "Pan1009": {
                    "mokapipe":True,
                    "multiqc_coverage_level":30,
                    "RPKM_bedfile_pan_number": "Pan1010",
                    "iva_upload": True
                    },
                "Pan1459": {
                    "mokapipe":True,
                    "multiqc_coverage_level":30,
                    "RPKM_bedfile_pan_number": "Pan1458",
                    "iva_upload": True
                    },
                "Pan2022": {
                    "mokapipe":True,
                    "multiqc_coverage_level":30,
                    "RPKM_bedfile_pan_number": "Pan1974",
                    "iva_upload": True
                    },
                "Pan1965": {
                    "mokapipe":True,
                    "multiqc_coverage_level":30,
                    "RPKM_bedfile_pan_number": "Pan2000",
                    "iva_upload": True
                    },
                "Pan1158": {
                    "mokapipe":True,
                    "multiqc_coverage_level":30,
                    "RPKM_bedfile_pan_number": "Pan2023",
                    "iva_upload": True
                    },
                "Pan1159": {
                    "mokapipe":True,
                    "multiqc_coverage_level":30,
                    "RPKM_bedfile_pan_number": "Pan1973",
                    "iva_upload": True
                    },
                "Pan1646": {
                    "mokapipe":True,
                    "multiqc_coverage_level":30,
                    "RPKM_bedfile_pan_number": "Pan1651",
                    "iva_upload": True
                    },
                "Pan3237": {
                    "mokapipe":True,
                    "multiqc_coverage_level":30,
                    "RPKM_bedfile_pan_number": None
                    },
                "Pan1157": {
                    "mokapipe":True,
                    "multiqc_coverage_level":30,
                    "RPKM_bedfile_pan_number": None
                    }

                }

# =====Dict linking panel and Ingenuity account for sample to be shared with =====
email_panel_dict = {"Pan493": wes_email_address,
                    "Pan1009": interpretation_request_email,
                    "Pan1063": interpretation_request_email,
                    "Pan1620": 'wook_email', # No LONGER WOOK EMAIL??
                    "Pan1157": interpretation_request_email,
                    "Pan1190": oncology_email,
                    "Pan2684": oncology_email,
                    "Pan1449": interpretation_request_email,
                    "Pan1451": interpretation_request_email,
                    "Pan1453": interpretation_request_email,
                    "Pan1459": interpretation_request_email,
                    "Pan2022": interpretation_request_email,
                    "Pan1965": interpretation_request_email,
                    "Pan1158": interpretation_request_email,
                    "Pan1159": interpretation_request_email,
                    "Pan1646": interpretation_request_email}

# =====smartsheet API=====
# smartsheet sheet ID
smartsheet_sheetid = 2798264106936196

# API key
smartsheet_api_key_file = "{document_root}/.smartsheet_auth_token".format(document_root=document_root)
with open(smartsheet_api_key_file, 'r') as ss_api:
    smartsheet_api_key = ss_api.readline().rstrip()

# columnIds
ss_title = 6197963270711172
ss_description = 3946163457025924
ss_samples = 957524288530308
ss_status = 8449763084396420
ss_priority = 4790588387157892
ss_assigned = 2538788573472644
ss_received = 6723667267741572
ss_completed = 4471867454056324
ss_duration = 6519775204534148
ss_metTAT = 4267975390848900

# ================ Requests info
smartsheet_request_headers = {"Authorization": "Bearer " + smartsheet_api_key, "Content-Type": "application/json"}
smartsheet_request_url = 'https://api.smartsheet.com/2.0/sheets/' + str(smartsheet_sheetid)


# =================== Email server settings
user = 'AKIAIO3XY2MMSBEQNNXQ'
pw_file = '{document_root}/.amazon_email_pw'.format(document_root=document_root)
with open(pw_file, 'r') as email_password_file:
    pw = email_password_file.readline().rstrip()
host = 'email-smtp.eu-west-1.amazonaws.com'
port = 587
me = 'moka.alerts@gstt.nhs.uk'
you = mokaguys_email
oncology_you = oncology_email
smtp_do_tls = True

# ================ Integrity check
# the filename which holds the checksum results
md5checksum_name = "md5checksum.txt"
# checksum complete statement
checksum_complete_flag = "Checksum result reported"
# statement to write when checksums match
checksum_match = "Checksums match"

# ================ demultiplexing
demultiplex_success_string = "Processing completed with 0 errors and 0 warnings."
# list of sequencers which require md5 checksums from integrity check to be assessed
sequencers_with_integrity_check = ["NB551068", "NB552085"]
# =================turnaround time
# if a task takes more than this amount of time it is out of TAT
allowed_time_for_tasks = 4<|MERGE_RESOLUTION|>--- conflicted
+++ resolved
@@ -271,16 +271,9 @@
                     "iva_upload": True
                     },
                 "Pan1190": {
-<<<<<<< HEAD
-                    "RPKM_bedfile_pan_number":None,
-                    "oncology":True,
-                    "mokaamp":True,
-                    "mokaonc": True,
-=======
                     "mokaamp":True,
                     "oncology":True,
                     "mokaonc":True,
->>>>>>> 412d60b5
                     "capture_type":"Amplicon",
                     "ingenuity_email":oncology_email,
                     "clinical_coverage_depth":1000,
@@ -311,13 +304,10 @@
                     "RPKM_bedfile_pan_number":"Pan1450",
                     "RPKM_also_analyse":["Pan1449"],
                     "sapientia_upload": True,
-<<<<<<< HEAD
-                    "sapientia_project":"228"
-=======
-                    "sapientia_project":261,
+                    #"sapientia_project":"228",#live service
+                    "sapientia_project":261, # testing
                     "hsmetrics_bedfile":"Pan1449", # only when using bed file with a different pannumber 
                     "sambamba_bedfile":"Pan1449" # only when using bed file with a different pannumber 
->>>>>>> 412d60b5
                     },
                 "Pan1451": {
                     "mokapipe":True,
@@ -325,11 +315,7 @@
                     "RPKM_bedfile_pan_number":"Pan1452",
                     "iva_upload": True
                     },
-<<<<<<< HEAD
-                "Pan3321":{ # SAPIENTIA PANEL - SKIPPING FOR NOW
-=======
                 "Pan3321":{ # SAPIENTIA WES - won't be live until April 2020
->>>>>>> 412d60b5
                     "mokawes":True,
                     "sapientia_upload": True,
                     "clinical_coverage_depth":20,
