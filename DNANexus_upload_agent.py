--- conflicted
+++ resolved
@@ -128,7 +128,7 @@
 
         # DNA Nexus commands 
         self.source_command = "#!/bin/bash\n. /etc/profile.d/dnanexus.environment.sh\ndepends_list=''\n"
-<<<<<<< HEAD
+
         self.createprojectcommand="project_id=\"$(dx new project --bill-to "+organisation+"  \"%s\" --brief --auth-token "+Nexus_API_Key+")\"\n"
         self.base_command = "jobid=$(dx run "+app_project+workflow_path+" -y"
         self.multiqc_command= "dx run "+app_project+multiqc_path
@@ -145,21 +145,7 @@
         self.project = " --project="
         self.token = " --brief --auth-token "+Nexus_API_Key+")"
         self.depends= " -y $depends_list"
-        
-=======
-        self.base_command = "jobid=$(dx run "+self.app_project+"Workflows/GATK3.5_v2.3 -y" #GATK3.5_v2.3
-        self.arg1 = " -istage-Bz3YpP80jy1Y1pZKbZ35Bp0x.reads=" # GATK3.5_v2.3
-        self.arg2 = " -istage-Bz3YpP80jy1x7G5QfG3442gX.reads=" # GATK3.5_v2.3
-        self.arg3 = " -istage-Byz9BJ80jy1k2VB9xVXBp0Fg.reads_fastqgz=" # GATK3.5_v2.3
-        self.arg4 = " -istage-Byz9BJ80jy1k2VB9xVXBp0Fg.reads2_fastqgz=" # GATK3.5_v2.3
-        #self.base_command = "jobid=$(dx run apps/GATK3.5_Aled -y" # GATK3.5_Aled
-        #self.arg1 = " -istage-F04G1Gj0F1V1Jvg78Q33z62q.reads=" # GATK3.5_Aled
-        #self.arg2 = " -istage-F04G1K00F1V3jfk2F435ZVP2.reads=" # GATK3.5_Aled
-        #self.arg3 = " -istage-F04G1Pj0F1V5zxZFvxkJfx0b.reads_fastqgz=" # GATK3.5_Aled
-        #self.arg4 = " -istage-F04G1Pj0F1V5zxZFvxkJfx0b.reads2_fastqgz=" # GATK3.5_Aled
-        self.arg5 = " --dest="
-        self.arg6 = " --brief --auth-token rsivxAMylcfpHvIIcZy8hDsFUVyVtvUL)"
->>>>>>> 41c80638
+
         #argument to capture jobids
         self.depends_list="depends_list=\"${depends_list} -d ${jobid} \""
         self.dx_run = []
@@ -664,17 +650,10 @@
                     DNA_list=DNA_list+DNA+"','"
             # close string
             DNA_list=DNA_list+")"
-<<<<<<< HEAD
-            DNA_list=DNA_list.replace(",)",")")
+
+            DNA_list=DNA_list.replace(",')",")")
             sql="update NGSTest set PipelineVersion = "+moka_pipeline_ID+" where dna in " + DNA_list
-=======
-
-            # replace the last comma in the string
-            DNA_list=DNA_list.replace(",')",")")
-            #build sql query
-            sql="update NGSTest set PipelineVersion = (select itemID from item where item = 'mokapipe v2.3') where dna in " + DNA_list
-
->>>>>>> 41c80638
+
             #create email message
             self.email_subject = "MOKAPIPE ALERT: Started pipeline for " + self.runfolder
             self.email_priority = 3
