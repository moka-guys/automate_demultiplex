"""
Automate demultiplex configuration. Contains general settings, and the following
classes collating the settings required per module:

- AdEmailConfig
- AdLoggerConfig
- DemultiplexConfig
- SWConfig
- ToolboxConfig
- URConfig
"""

import os
import sys
import datetime
from pygit2 import Repository
from pathlib import Path
from .log_msgs_config import LOG_MSGS
from .panel_config import TOOLS_PROJECT, MASKED_REFERENCE, PanelConfig


# =========== GENERAL SETTINGS USED ACROSS MODULES ====================================

REPO_NAME = "automated_scripts"
# Timestamp used for naming log files with datetime
TIMESTAMP = str(f"{datetime.datetime.now():%Y%m%d_%H%M%S}")
PROJECT_DIR = str(Path(__file__).absolute().parent.parent)  # Project working directory
# Root of folder containing apps, automate_demultiplexing_logfiles and
# development_area scripts (2 levels up from this file)
DOCUMENT_ROOT = "/".join(PROJECT_DIR.split("/")[:-2])
BRANCH = Repository(PROJECT_DIR).head.shorthand
MAIL_SETTINGS = {
    "host": "email-smtp.eu-west-1.amazonaws.com",
    "port": 587,
    "binfx_email": "gst-tr.mokaguys@nhs.net",
    "alerts_email": "moka.alerts@gstt.nhs.uk",
}

if BRANCH == "main" and "pytest" not in sys.modules:  # Prod branch
    TESTING = False  # Set testing mode
    SCRIPT_MODE = "PROD_MODE"
    JOB_NAME_STR = "--name "
    RUNFOLDERS = "/media/data3/share" #change for safety
    AD_LOGDIR = os.path.join(DOCUMENT_ROOT, "automate_demultiplexing_logfiles")
    MAIL_SETTINGS = MAIL_SETTINGS | {  # Add prod mail recipients
        "pipeline_started_subj": f"{SCRIPT_MODE}. ALERT: Started pipeline for %s",
        "binfx_recipient": MAIL_SETTINGS["binfx_email"],
        # Oncology email address for email alerts
        "oncology_ops_email": "synnovis.seglh-ods@nhs.net",
        "wes_samplename_emaillist": [
            "gst-tr.ViapathGeneticsAdmin@nhs.net",
            "lu.liu@viapath.co.uk",
            "Suzanne.lillis@viapath.co.uk",
            "eblab@gstt.nhs.uk",
            MAIL_SETTINGS["binfx_email"],
        ],
    }
else:  # Testing branch
    TESTING = True
    SCRIPT_MODE = "TEST_MODE"
    # JOB_NAME_STR must be @-separated to be picked up by the gmail filter which
    # determines which slack channel to send the alert to
    JOB_NAME_STR = "--name TEST_MODE@"
    RUNFOLDERS = "/media/data1/share/bcl_convert_testing" #/media/runfolder_share/test_runs_bclconvert"
    AD_LOGDIR = os.path.join(RUNFOLDERS, "automate_demultiplexing_logfiles")
    MAIL_SETTINGS = MAIL_SETTINGS | {  # Add test mail recipients
        "pipeline_started_subj": f"{SCRIPT_MODE}. ALERT: Started pipeline for %s",
        "binfx_recipient": MAIL_SETTINGS["binfx_email"],
        # Oncology email address for email alerts
        "oncology_ops_email": MAIL_SETTINGS["binfx_email"],
        "wes_samplename_emaillist": MAIL_SETTINGS["binfx_email"],
    }

CREDENTIALS = {
    "email_user": os.path.join(DOCUMENT_ROOT, ".amazon_email_username"),
    "email_pw": os.path.join(DOCUMENT_ROOT, ".amazon_email_pw"),
    "dnanexus_authtoken": os.path.join(DOCUMENT_ROOT, ".dnanexus_auth_token"),
}
NOVASEQ_ID = "A01229"  # Novaseq sequencer ID
RUNFOLDER_PATTERN = "^[0-9]{6}.*$"  # Runfolders start with 6 digits
FASTQ_DIRS = {
    "fastqs": "Data/Intensities/BaseCalls",  # Path to fastq files
    "tso_fastqs": "${PROJECT_ID}:/analysis_folder/Logs_Intermediates/CollapsedReads/",
}
SDK_SOURCE = f"source {DOCUMENT_ROOT}/apps/dx-toolkit/environment"  # dxtoolkit path

# DNAnexus upload agent path
UPLOAD_AGENT_EXE = f"{DOCUMENT_ROOT}/apps/dnanexus-upload-agent-1.5.17-linux/ua"
BCLCONVERT_DOCKER = "seglh/bcl-convert:4.3.6"
GATK_DOCKER = (
    "broadinstitute/gatk:4.1.8.1"  # TODO this image should have a hash added in future
)

LANE_METRICS_SUFFIX = ".illumina_lane_metrics"
DEMUX_NOT_REQUIRED_MSG = "%s run. Does not need demultiplexing locally"
DEMULTIPLEX_SUCCESS = "Processing completed with 0 errors and 0 warnings."

# -------------- DNANEXUS-SPECIFIC --------------------------------------------------------------

NEXUS_IDS = {
    # Paths / IDs for data items in 001_Tools
    "FILES": {
        "tso500_docker": f"{TOOLS_PROJECT}:file-Fz9Zyx00b5j8xKVkKv4fZ6JB",  # trusight-oncology-500-ruo-2.2.0.zip
        "hs37d5_bwa_index": f"{TOOLS_PROJECT}:file-B6ZY4942J35xX095VZyQBk0v",  # hs37d5.bwa-index.tar.gz
        "hs37d5_ref_with_index": f"{TOOLS_PROJECT}:file-ByYgX700b80gf4ZY1GxvF3Jv",  # hs37d5.fasta-index.tar.gz
        "hs37d5_ref_no_index": f"{TOOLS_PROJECT}:file-B6ZY7VG2J35Vfvpkj8y0KZ01",  # hs37d5.fa.gz
        "masked_reference": MASKED_REFERENCE,  # hs37d5_Pan4967.bwa-index.tar.gz
        "ed_vcp1_readcount_normals": f"{TOOLS_PROJECT}:file-GgKKP4Q01jZ62QgF2bbPqz78",  # Pan5208_normals_v1.0.0.RData
        "ed_vcp2_readcount_normals": f"{TOOLS_PROJECT}:file-Gbkgyq00ZpxpFKx03zVPJ9GX",  # Pan5188_normals_v1.1.0.RData
        "ed_vcp3_readcount_normals": f"{TOOLS_PROJECT}:file-GvyzK780jy1Qb10KxK6kY6Gp",  # Pan5217_normals_v1.1.0.RData
        "sompy_truth_vcf": f"{TOOLS_PROJECT}:file-G7g9Pfj0jy1f87k1J1qqX83X",  # HD200_expectedsorted.vcf
    },
    "APPS": {
        "tso500": f"{TOOLS_PROJECT}:applet-GZgv0Jj0jy1Yfbx3QvqyKjzp",  # TSO500_v1.6.0
        "congenica_upload": f"{TOOLS_PROJECT}:applet-G8QGBK80jy1zJK6g9yVP7P8V",  # congenica_upload_v1.3.2
        "congenica_sftp": f"{TOOLS_PROJECT}:applet-GFfJpj80jy1x1Bz1P1Bk3vQf",  # wes_congenica_sftp_upload_v1.0
        "qiagen_upload": f"{TOOLS_PROJECT}:applet-Gb6G4k00v09KXfq8f6BP7f23",  # qiagen_upload_v1.0.0
        "oncodeep_upload": f"{TOOLS_PROJECT}:applet-GkkGQ880jy1vXXFZBFG7232G",  # oncodeep_upload v1.0.0
        "upload_multiqc": f"{TOOLS_PROJECT}:applet-G2XY8QQ0p7kzvPZBJGFygP6f",  # upload_multiqc_v1.4.0
        "multiqc": f"{TOOLS_PROJECT}:applet-GXqBzg00jy1pXkQVkY027QqV",  # multiqc_v1.18.0
        "sompy": f"{TOOLS_PROJECT}:applet-G9yPb780jy1p660k6yBvQg07",  # sompy_v1.2
        "sambamba": f"{TOOLS_PROJECT}:applet-G6vyyf00jy1kPkX9PJ1YkxB1",  # chanjo_sambamba_coverage_v1.13
        "fastqc": f"{TOOLS_PROJECT}:applet-GKXqZV80jy1QxF4yKYB4Y3Kz",  # fastqc_v1.4.0
        "gatk": f"{TOOLS_PROJECT}:applet-FYZ097j0jy1ZZPx30GykP63J",  # gatk3_human_exome_pipeline_v1.5
        "peddy": f"{TOOLS_PROJECT}:applet-Fjvfk280jy1fVg8Q3b1bF6Y1",  # peddy_v1.5
        "ed_readcount": f"{TOOLS_PROJECT}:applet-GbkVzbQ0jy1zBZf5k6Xk6QP7",  # ED_readcount_analysis_v1.3.0
        "ed_cnvcalling": f"{TOOLS_PROJECT}:applet-GbkVyQ80jy1Xf1p6jpPK6p1x",  # ED_cnv_calling_v1.3.0
        "rpkm": f"{TOOLS_PROJECT}:applet-FxJj0F00jy1ZVXp36PBz2p1j",  # RPKM_using_conifer_v1.6
        "duty_csv": f"{TOOLS_PROJECT}:applet-Gp75GB00360KXPV4Jy7PPFfQ",  # duty_csv_v1.5.0
    },
    "WORKFLOWS": {
        "pipe": f"{TOOLS_PROJECT}:workflow-Gvy8YZ80jy1bb9zzb5JZBBX3",  # GATK3.5_v2.19
        "wes": f"{TOOLS_PROJECT}:workflow-FjjbQ5Q0jy1ZgyjQ3g1zgx9k",  # MokaWES_v1.8
        "snp": f"{TOOLS_PROJECT}:workflow-GB3kyJj0jy1j06704fxX9J7j",  # MokaSNP_v1.2.0
    },
    "STAGES": {
        "pipe": {
            "filter_vcf": "stage-G5Kpgv80zB02Q64zFf94G05F",
            "gatk": "stage-F28y4qQ0jy1fkqfy5v2b8byx",
            "fastqc": "stage-Bz3YpP80jy1Y1pZKbZ35Bp0x",
            "bwa": "stage-Byz9BJ80jy1k2VB9xVXBp0Fg",
            "picard": "stage-F9GK4QQ0jy1qj14PPZxxq3VG",
            "happy": "stage-G8V205j0fB6QGKXQ2gZ5pB1z",
            "sambamba": "stage-F35zBKQ0jy1XpfzYPZY4bgX6",
            "fhprs": "stage-G9BfkZQ0fB6jZY7v1PfJ81F6",
            "polyedge": "stage-GK71VJ80VQgQkjvz0vyQ8YV1",
        },
        "wes": {
            "fastqc1": "stage-Ff0P5Jj0GYKY717pKX3vX8Z3",
            "fastqc2": "stage-Ff0P5V00GYKyJfpX5bqX69Yg",
            "picard": "stage-Ff0P5pQ0GYKVBB0g1FG27BV8",
            "sambamba": "stage-Ff0P82Q0GYKQ4j8b4gXzjqxX",
            "sentieon": "stage-Ff0P73j0GYKX41VkF3j62F9j",
        },
        "snp": {
            "fastqc1": "stage-FgPp4V00YkVJVjKF4kYkBF8v",
            "fastqc2": "stage-FgPp4V00YkVJVjKF4kYkBF90",
            "sentieon": "stage-FgPp4XQ0YkV48jZG4Py6F55k",
        },
    },
}
NEXUS_IDS["WORKFLOWS"]["archerdx"] = NEXUS_IDS["APPS"]["fastqc"]
NEXUS_IDS["WORKFLOWS"]["oncodeep"] = NEXUS_IDS["APPS"]["fastqc"]


APP_INPUTS = {  # Inputs for apps run outside of DNAnexus workflows
    "tso500": {
        "docker": f"-iTSO500_ruo={NEXUS_IDS['FILES']['tso500_docker']}",
        "samplesheet": "-isamplesheet=${PROJECT_ID}:/${RUNFOLDER_NAME}/",
        "analysis_options": "-ianalysis_options=",
        "project_name": "-iproject_name=${PROJECT_NAME}",
        "runfolder_name": "-irunfolder_name=${RUNFOLDER_NAME}",
    },
    "sambamba": {  # Used for TSO samples only as standalone app
        "bam": "-ibamfile=${PROJECT_ID}:/analysis_folder/Logs_Intermediates/StitchedRealigned/",
        "bai": "-ibam_index=${PROJECT_ID}:/analysis_folder/Logs_Intermediates/StitchedRealigned/",
        "coverage_level": "-icoverage_level=",
        "sambamba_bed": "-isambamba_bed=",
        "cov_cmds": (
            "-imerge_overlapping_mate_reads=true -iexclude_failed_quality_control=true "
            "-iexclude_duplicate_reads=true -imin_base_qual=%s -imin_mapping_qual=%s"
        ),
    },
    "fastqc": {
        "reads": "-ireads=",
    },
    "peddy": {"project_name": "-iproject_for_peddy=${PROJECT_NAME}"},
    "sompy": {
        "truth_vcf": f"-itruthVCF={NEXUS_IDS['FILES']['sompy_truth_vcf']}",
        "query_vcf": "-iqueryVCF=${PROJECT_ID}:/analysis_folder/Results/",
        "tso": "-iTSO=true",
        "skip": "-iskip=false",
    },
    "ed_readcount": {
        "ref_genome": "-ireference_genome=",
        "bed": "-ibedfile=",
        "normals_rdata": "-inormals_RData=",
        "proj": "-iproject_name=${PROJECT_NAME}",
        "pannos": "-ibamfile_pannumbers=",
    },
    "ed_cnvcalling": {
        "readcount": "-ireadcount_file=${ED_READCOUNT_JOB_ID}:RData",
        "bed": "-isubpanel_bed=",
        "proj": "-iproject_name=${PROJECT_NAME}",
        "pannos": "-ibamfile_pannumbers=",
    },
    "rpkm": {
        "bed": "-ibedfile=",
        "proj": "-iproject_name=${PROJECT_NAME}",
        "pannos": "-ibamfile_pannumbers=",
    },
    "multiqc": {
        "project_name": "-iproject_for_multiqc=${PROJECT_NAME}",
        "coverage_level": "-icoverage_level=",
    },
    "upload_multiqc": {
        "lane_metrics": (
            "-imultiqc_data_input=${PROJECT_ID}:/QC/${RUNFOLDER_NAME}"
            f"{LANE_METRICS_SUFFIX}"
        ),
        "multiqc_output": "-imultiqc_data_input=${JOB_ID}:multiqc",
        "multiqc_html": "-imultiqc_html=${JOB_ID}:multiqc_report",
    },
    "congenica_upload": {
        "samplename": "-ianalysis_name=",
        "congenica_project": "-icongenica_project=",
        "credentials": "-icredentials=",
        "ir_template": "-iIR_template=",
        "vcf": "-ivcf=${PROJECT_ID}:/output/",
        "bam": "-ibam=${PROJECT_ID}:/output/",
    },
    "qiagen_upload": {
        "sample_name": "-isample_name=",
        "sample_zip_folder": "-isample_zip_folder=${PROJECT_ID}:/results/",
    },
    "oncodeep_upload": {
        "run_identifier": "-irun_identifier=",
        "file_to_upload": "-ifile_to_upload=",
        "account_type": "-iaccount_type=Production",
    },
    "duty_csv": {
        "project_name": "-iproject_name=${PROJECT_NAME}",
        "tso_pannumbers": "-itso_pannumbers=",
        "stg_pannumbers": "-istg_pannumbers=",
        "cp_capture_pannos": "-icp_capture_pannos=",
    },
}
UPLOAD_ARGS = {
    "dest": "--dest=${PROJECT_ID}",
    "proj": "--project=${PROJECT_NAME}",
    "token": "--brief --auth ${AUTH})",
    "depends": "${DEPENDS_LIST}",
    "depends_gatk": "${DEPENDS_LIST_GATK}",
    # Arguments to capture jobids. Job IDS are built into a string that can be passed to
    # downstream apps to ensure the jobs don't start until those job ids have completed successfully
    "depends_list": 'DEPENDS_LIST="${DEPENDS_LIST} -d ${JOB_ID} "',
    "depends_list_gatk": 'DEPENDS_LIST_GATK="${DEPENDS_LIST_GATK} -d ${JOB_ID} "',
    "depends_list_gatk_recombined": 'DEPENDS_LIST="${DEPENDS_LIST} ${DEPENDS_LIST_GATK} "',
    "depends_list_edreadcount": 'DEPENDS_LIST_EDREADCOUNT="${DEPENDS_LIST_EDREADCOUNT} -d ${ED_READCOUNT_JOB_ID} "',
    "depends_list_cnvcalling": 'DEPENDS_LIST_CNVCALLING="${DEPENDS_LIST_CNVCALLING} -d ${CNVCALLING_JOB_ID} "',
    "depends_list_cnv_recombined": (
        'DEPENDS_LIST="${DEPENDS_LIST} ${DEPENDS_LIST_EDREADCOUNT} ${DEPENDS_LIST_CNVCALLING}"'
    ),
}

DX_CMDS = {
    "create_proj": 'PROJECT_ID="$(dx new project --bill-to %s "%s" --brief --auth ${AUTH})"',
    "find_proj_name": (
        f"{SDK_SOURCE}; dx find projects --name *%s* "
        "--auth %s | awk '{print $3}'"
    ),
    "proj_name_from_id": f"{SDK_SOURCE}; dx describe %s --auth %s --json | jq -r .name",
    "find_proj_id": f"{SDK_SOURCE}; dx describe %s --auth %s --json | jq -r .id",
    "find_execution_id": (
        f"{SDK_SOURCE}; dx describe %s --json --auth %s | jq -r '.stages[] | "
        'select( .id == "%s") | .execution.id\''
    ),
    "find_data": (
        f"{SDK_SOURCE}; dx find data --project=%s --tag as_upload --auth %s | "
        "grep -v 'automated_scripts_logfiles' | wc -l"
    ),
    "invite_user": "USER_INVITE_OUT=$(dx invite %s ${PROJECT_ID} %s --no-email --auth ${AUTH})",
    "file_upload_cmd": (
        f"{UPLOAD_AGENT_EXE} --auth %s --project %s --folder '%s' --do-not-compress "
        "--upload-threads 10 %s --tag as_upload"
    ),
    "pipe": f"JOB_ID=$(dx run {NEXUS_IDS['WORKFLOWS']['pipe']} --priority high -y {JOB_NAME_STR}",
    "wes": f"JOB_ID=$(dx run {NEXUS_IDS['WORKFLOWS']['wes']} --priority high -y {JOB_NAME_STR}",
    "snp": f"JOB_ID=$(dx run {NEXUS_IDS['WORKFLOWS']['snp']} --priority high -y {JOB_NAME_STR}",
    "tso500": (
        f"JOB_ID=$(dx run {NEXUS_IDS['APPS']['tso500']} --instance-type mem1_ssd1_v2_x72 --priority high -y {JOB_NAME_STR}"
    ),
    "fastqc": f"JOB_ID=$(dx run {NEXUS_IDS['APPS']['fastqc']} --priority high -y {JOB_NAME_STR}",
    "peddy": (  # TODO move instance type into app itself
        f"JOB_ID=$(dx run {NEXUS_IDS['APPS']['peddy']} --priority high "
        f"-y --instance-type mem1_ssd1_v2_x2 {JOB_NAME_STR}"
    ),
    "multiqc": f"JOB_ID=$(dx run {NEXUS_IDS['APPS']['multiqc']} --priority high -y {JOB_NAME_STR}",
    "upload_multiqc": (  # TODO move instance type into app itself
        f"JOB_ID=$(dx run {NEXUS_IDS['APPS']['upload_multiqc']} "
        f"--priority high -y --instance-type mem1_ssd1_v2_x2 {JOB_NAME_STR}"
    ),
    "ed_readcount": (
        f"ED_READCOUNT_JOB_ID=$(dx run {NEXUS_IDS['APPS']['ed_readcount']} "
        f"--priority high -y --instance-type mem1_ssd1_v2_x8 {JOB_NAME_STR}"
    ),
    "ed_cnvcalling": (
        f"CNVCALLING_JOB_ID=$(dx run {NEXUS_IDS['APPS']['ed_cnvcalling']} --priority high -y {JOB_NAME_STR}"
    ),
    "rpkm": (  # TODO soon to be removed
        f"CNVCALLING_JOB_ID=$(dx run {NEXUS_IDS['APPS']['rpkm']} "
        f"--priority high -y --instance-type mem1_ssd1_v2_x8 {JOB_NAME_STR}"
    ),
    "congenica_sftp": f"JOB_ID=$(dx run {NEXUS_IDS['APPS']['congenica_sftp']} --priority high -y {JOB_NAME_STR}",
    "congenica_upload": (  # TODO move instance type into app itself
        f"JOB_ID=$(dx run {NEXUS_IDS['APPS']['congenica_upload']} --priority high -y "
        f"--instance-type mem1_ssd1_v2_x2 {JOB_NAME_STR}"
    ),
    # Sleep command ensures the number of concurrent jobs does not surpass the QCII limit of 10
    "qiagen_upload": (
        f"sleep 1.2m; JOB_ID=$(dx run {NEXUS_IDS['APPS']['qiagen_upload']} --priority high -y {JOB_NAME_STR}"
    ),
    "oncodeep_upload": (
        f"JOB_ID=$(dx run {NEXUS_IDS['APPS']['oncodeep_upload']} --priority high -y "
        f"{JOB_NAME_STR}"
    ),
    "sompy": f"JOB_ID=$(dx run {NEXUS_IDS['APPS']['sompy']} --priority high -y {JOB_NAME_STR}",
    "sambamba": f"JOB_ID=$(dx run {NEXUS_IDS['APPS']['sambamba']} --priority high -y {JOB_NAME_STR}",
    "duty_csv": f"JOB_ID=$(dx run {NEXUS_IDS['APPS']['duty_csv']} --priority high -y {JOB_NAME_STR}",
}

# =========== Classes for config import by other modules settings ========================================


class AdEmailConfig:
    """
    Ad Email configuration
    """

    CREDENTIALS = CREDENTIALS
    MAIL_SETTINGS = MAIL_SETTINGS
    PROJECT_DIR = PROJECT_DIR
    TESTING = TESTING


class AdLoggerConfig:
    """
    Ad Logger configuration
    """

    REPO_NAME = REPO_NAME
    LOG_MSGS = LOG_MSGS
    SCRIPT_MODE = SCRIPT_MODE
    TIMESTAMP = TIMESTAMP


class DemultiplexConfig(PanelConfig):
    """
    Demultiplex configuration
    """

    NOVASEQ_ID = NOVASEQ_ID
    RUNFOLDER_PATTERN = RUNFOLDER_PATTERN
    RUNFOLDERS = RUNFOLDERS
    STRINGS = {
        "demultiplex_not_required_msg": DEMUX_NOT_REQUIRED_MSG,
        "lane_metrics_suffix": LANE_METRICS_SUFFIX,
        "cd_success": "picard.illumina.CollectIlluminaLaneMetrics done",
        "demultiplex_success": DEMULTIPLEX_SUCCESS,
        "checksums_assessed": "Checksums assessed by AS: %s",  # Written to file by AS
        "checksums_match": "Checksums match",  # Success message written to md5checksum file by integrity check scripts
        "checksums_do_not_match": "Checksums do not match",  # Failure message written to md5sum file by integrity check scripts
        "samplesheet_success": "Samplesheet check successful with no errors identified: %s",
        "samplesheet_fail": "Processing halted. SampleSheet contains SampleSheet errors: %s ",
        "upload_flag_umis": "Runfolder contains UMIs. Runfolder will not be uploaded and requires manual upload: %s",
    }
    TESTING = TESTING
<<<<<<< HEAD
    BCLCONVERT2_CMD = (
        f"sudo docker run --rm -v %s:/data/input -v %s:/data/output "
        f"-v %s:/var/log/bcl-convert "
        f"-v %s:/samplesheet_input {BCLCONVERT_DOCKER} "
        f"--force --bcl-input-directory /data/input "
        f"--output-directory /data/output "
        f"--sample-sheet /samplesheet_input/%s "
        f"--no-lane-splitting true"
    )
    CD_CMD = (
        f"sudo docker run --rm -v %s:/input_run {GATK_DOCKER} ./gatk CollectIlluminaLaneMetrics "
=======
    BCL2FASTQ2_CMD = (
        f"docker run --rm --user %s:%s -v %s:/mnt/run -v %s:/mnt/run/%s {BCL2FASTQ_DOCKER} -R /mnt/run "
        "--sample-sheet /mnt/run/%s --no-lane-splitting"
    )
    CD_CMD = (
        f"docker run --rm --user %s:%s -v %s:/input_run {GATK_DOCKER} ./gatk CollectIlluminaLaneMetrics "
>>>>>>> 11219681
        "--RUN_DIRECTORY /input_run --OUTPUT_DIRECTORY /input_run --OUTPUT_PREFIX %s"
    )
    DEMULTIPLEX_TEST_RUNFOLDERS = [
        "999990_A01229_0420_AHLFLHDRX5",
        #"240823_A01229_0364_BHHVYKDRX5",
        #"240829_NB552085_0334_AHGMJ5AFX7",
        #"240902_A01229_0367_AHHNMVDRX5"
        #"999999_NB552085_0496_DEMUXINTEG",
        #"999999_M02353_0496_000000000-DEMUX",
        #"999999_A01229_0182_AHM2TSO500",  # Used for testing demultiplex and sw scripts
        #"999999_M02631_0285_000000000-DEVOO",
        #"999999_NB551068_0285_OODEVINTEG",
        #"999999_M02631_0285_000000000-DVUMI",
        #"999999_NB552085_0320_ONCODEEP00",  # Included as behaviour is slightly different to include copying the MasterFile
    ]
    SEQUENCER_IDS = {
        # Requires_ic denotes sequencers requiring md5 checksums from integrity check to be assessed
        "NB551068": {"requires_ic": True},
        "NB552085": {"requires_ic": True},
        "M02353": {"requires_ic": False},
        "M02631": {"requires_ic": False},
        NOVASEQ_ID: {"requires_ic": True},
    }
    SEQ_REQUIRE_IC = [k for k, v in SEQUENCER_IDS.items() if v["requires_ic"]]


class SWConfig(PanelConfig):
    """
    Setoff Workflows configuration
    """

    APP_INPUTS = APP_INPUTS
    CREDENTIALS = CREDENTIALS
    DX_CMDS = DX_CMDS
    FASTQ_DIRS = FASTQ_DIRS
    MAIL_SETTINGS = MAIL_SETTINGS
    NEXUS_IDS = NEXUS_IDS
    NOVASEQ_ID = NOVASEQ_ID
    TIMESTAMP = TIMESTAMP
    PROJECT_DIR = PROJECT_DIR
    RUNFOLDER_PATTERN = RUNFOLDER_PATTERN
    SDK_SOURCE = SDK_SOURCE
    UPLOAD_ARGS = UPLOAD_ARGS
    RUNFOLDERS = RUNFOLDERS
    PROD_ORGANISATION = "org-viapath_prod"  # Prod org for billing
    if BRANCH == "main":  # Prod branch

        BSPS_ID = "BSPS_MD"
        DNANEXUS_USERS = {  # User access level
            # TODO remove InterpretationRequest user once per-user accounts set up
            "viewers": [PROD_ORGANISATION, "InterpretationRequest", "org-seglh_read"],
            "admins": ["mokaguys"],
        }
        TSO_BATCH_SIZE = 16
    else:
        BSPS_ID = ""
        DNANEXUS_USERS = {  # User access level
            "viewers": [],
            "admins": [PROD_ORGANISATION],
        }
        TSO_BATCH_SIZE = 2
    RUNFOLDER_NAME = "${RUNFOLDER_NAME}"
    EMPTY_DEPENDS = "DEPENDS_LIST=''"
    EMPTY_CP_DEPENDS = [
        "DEPENDS_LIST_GATK=''",
        "DEPENDS_LIST_CNVCALLING=''",
        "DEPENDS_LIST_EDREADCOUNT=''",
    ]
    STRINGS = {
        "demultiplex_not_required_msg": DEMUX_NOT_REQUIRED_MSG,
        "lane_metrics_suffix": LANE_METRICS_SUFFIX,
        "demultiplex_success": DEMULTIPLEX_SUCCESS,
    }
    PIPE_FH_GATK_TIMEOUT_ARGS = (  # This is specified for the GATK app in the Custom Panels pipeline for only FH samples
        # Set 6 hour timeout policy for gatk app and jobtimeoutexceeded
        # reason to auto restart list
        '--extra-args \'{"timeoutPolicyByExecutable": {"'
        f'{NEXUS_IDS["APPS"]["gatk"].split(":")[1]}'
        '": {"*":{"hours": 12}}}, "executionPolicy": {"restartOn": {"JobTimeoutExceeded":1, "JMInternalError":'
        ' 1, "UnresponsiveWorker": 2, "ExecutionError":1}}}\''
    )
    QUERIES = {
        # SQL queries for updating the Moka database (audit trail)
        "customrun": "insert into NGSCustomRuns(DNAnumber,PipelineVersion,RunID) values (%s)",
        "wes": "update NGSTest set PipelineVersion = %s, StatusID = %s where dna in ('%s') and StatusID = %s",
        "oncology": "insert into NGSOncologyAudit(SampleID1,SampleID2,RunID,PipelineVersion,ngspanelid) values (%s)",
    }
    SQL_IDS = {
        # Moka IDs for generating SQLs to update the Moka database (audit trail)
        "WORKFLOWS": {
            "pipe": 5304,
            "wes": 5078,
            "archerdx": 5300,
            "snp": 5091,
            "tso500": 5301,
            "oncodeep": 5299,
        },
        "WES_TEST_STATUS": {
            "nextseq_sequencing": 1202218804,  # Test Status = NextSEQ sequencing
            "data_processing": 1202218805,  # Test Status = Data Processing
        },
    }
    STAGE_INPUTS = {
        "pipe": {
            "fastqc_reads": f"-i{NEXUS_IDS['STAGES']['pipe']['fastqc']}.reads=",
            "bwa_instance": f"--instance-type {NEXUS_IDS['STAGES']['pipe']['bwa']}=mem1_ssd1_v2_x8",
            "bwa_reads1": f"-i{NEXUS_IDS['STAGES']['pipe']['bwa']}.reads_fastqgz=",
            "bwa_reads2": f"-i{NEXUS_IDS['STAGES']['pipe']['bwa']}.reads2_fastqgz=",
            "bwa_rg_sample": f"-i{NEXUS_IDS['STAGES']['pipe']['bwa']}.read_group_sample=",
            "bwa_ref": f"-i{NEXUS_IDS['STAGES']['pipe']['bwa']}.genomeindex_targz=",
            "picard_instance": f"--instance-type {NEXUS_IDS['STAGES']['pipe']['picard']}=mem1_ssd1_v2_x4",
            "picard_bed": f"-i{NEXUS_IDS['STAGES']['pipe']['picard']}.vendor_exome_bedfile=",
            "picard_capturetype": f"-i{NEXUS_IDS['STAGES']['pipe']['picard']}.Capture_panel=",
            "gatk_instance": f"--instance-type {NEXUS_IDS['STAGES']['pipe']['gatk']}=",
            "gatk_padding": f"-i{NEXUS_IDS['STAGES']['pipe']['gatk']}.padding=0",
            "gatk_vcf_format": f"-i{NEXUS_IDS['STAGES']['pipe']['gatk']}.output_format=both",
            "filter_vcf_bed": f"-i{NEXUS_IDS['STAGES']['pipe']['filter_vcf']}.bedfile=",
            "filter_vcf_instance": f"--instance-type {NEXUS_IDS['STAGES']['pipe']['filter_vcf']}=mem1_ssd1_v2_x2",
            "happy_skip": f"-i{NEXUS_IDS['STAGES']['pipe']['happy']}.skip=",
            "happy_prefix": f"-i{NEXUS_IDS['STAGES']['pipe']['happy']}.prefix=",
            "sambamba_instance": f"--instance-type {NEXUS_IDS['STAGES']['pipe']['sambamba']}=mem1_ssd1_v2_x2",
            "sambamba_bed": f"-i{NEXUS_IDS['STAGES']['pipe']['sambamba']}.sambamba_bed=",
            "sambamba_min_base_qual": f"-i{NEXUS_IDS['STAGES']['pipe']['sambamba']}.min_base_qual=",
            "sambamba_min_mapping_qual": f"-i{NEXUS_IDS['STAGES']['pipe']['sambamba']}.min_mapping_qual=",
            "sambamba_cov_level": f"-i{NEXUS_IDS['STAGES']['pipe']['sambamba']}.coverage_level=",
            "sambamba_filter_cmds": (
                f"-i{NEXUS_IDS['STAGES']['pipe']['sambamba']}"
                ".additional_filter_commands='not (unmapped or secondary_alignment)'"
            ),
            "sambamba_excl_dups": f"-i{NEXUS_IDS['STAGES']['pipe']['sambamba']}.exclude_duplicate_reads=true",
            "sambamba_excl_failed_qual": (
                f"-i{NEXUS_IDS['STAGES']['pipe']['sambamba']}.exclude_failed_quality_control=true"
            ),
            "sambamba_count_overl_mates": (
                f"-i{NEXUS_IDS['STAGES']['pipe']['sambamba']}.merge_overlapping_mate_reads=true"
            ),
            "fhprs_skip": f"-i{NEXUS_IDS['STAGES']['pipe']['fhprs']}.skip=false",
            "fhprs_bed": f"-i{NEXUS_IDS['STAGES']['pipe']['fhprs']}.BEDfile=",
            "polyedge_gene": f"-i{NEXUS_IDS['STAGES']['pipe']['polyedge']}.gene=",
            "polyedge_chrom": f"-i{NEXUS_IDS['STAGES']['pipe']['polyedge']}.chrom=",
            "polyedge_poly_start": f"-i{NEXUS_IDS['STAGES']['pipe']['polyedge']}.poly_start=",
            "polyedge_poly_end": f"-i{NEXUS_IDS['STAGES']['pipe']['polyedge']}.poly_end=",
            "polyedge_skip": f"-i{NEXUS_IDS['STAGES']['pipe']['polyedge']}.skip=false",
        },
        "wes": {
            "fastqc1_reads": f"-i{NEXUS_IDS['STAGES']['wes']['fastqc1']}.reads=",
            "fastqc2_reads": f"-i{NEXUS_IDS['STAGES']['wes']['fastqc2']}.reads=",
            "picard_bed": f"-i{NEXUS_IDS['STAGES']['wes']['picard']}.vendor_exome_bedfile=",
            "sambamba_bed": f"-i{NEXUS_IDS['STAGES']['wes']['sambamba']}.sambamba_bed=",
            # Prevents incorrect parsing from fastq filename
            "sentieon_samplename": f"-i{NEXUS_IDS['STAGES']['wes']['sentieon']}.sample=",
            "sentieon_bed": f"-i{NEXUS_IDS['STAGES']['wes']['sentieon']}.targets_bed=",
        },
        "snp": {
            "fastqc1_reads": f"-i{NEXUS_IDS['STAGES']['snp']['fastqc1']}.reads=",
            "fastqc2_reads": f"-i{NEXUS_IDS['STAGES']['snp']['fastqc2']}.reads=",
            "sentieon_bed": f"-i{NEXUS_IDS['STAGES']['snp']['sentieon']}.targets_bed=",
            # Prevents incorrect parsing from fastq filename
            "sentieon_samplename": f"-i{NEXUS_IDS['STAGES']['snp']['sentieon']}.sample=",
        },
    }


class ToolboxConfig(PanelConfig):
    """
    Toolbox configuration
    """

    if BRANCH == "main":
        DNANEXUS_PROJECT_PREFIX = "002_"  # Denotes production status of run
    else:
        DNANEXUS_PROJECT_PREFIX = "003_"  # Denotes development status of run
    DNANEXUS_PROJ_ID = "${PROJECT_ID}"
    AD_LOGDIR = AD_LOGDIR
    CREDENTIALS = CREDENTIALS
    FASTQ_DIRS = FASTQ_DIRS
    RUNFOLDERS = RUNFOLDERS
    TIMESTAMP = TIMESTAMP
    PSCON_IDS = [
        "NA12878",
        "136819",  # NA12878
        "HD200",  # Seracare v4 tumour fusion reference material
    ]
    NTCON_IDS = ["00000", "NTCcon", "NTC000", "NC000"]
    STRINGS = {
        "phasing_metrics_suffix": ".illumina_phasing_metrics",
        "lane_metrics_suffix": LANE_METRICS_SUFFIX,
    }
    FLAG_FILES = {
        "upload_started": "DNANexus_upload_started.txt",  # Holds upload agent output
        "bclconvertlog": "bclconvert2_output.log",  # Holds bclconvert2 logs
        "md5checksum": "md5checksum.txt",  # File holding checksum results
        "sscheck_flag": "sscheck_flagfile.txt",  # Denotes SampleSheet has been checked
        "seq_complete": "RTAComplete.txt",  # Sequencing complete file
    }
    TEST_PROGRAMS_DICT = {
        "dx_toolkit": {
            "executable": "dx",
            "test_cmd": f"{SDK_SOURCE}; dx --version",
        },
        "upload_agent": {
            "executable": UPLOAD_AGENT_EXE,
            "test_cmd": f"{UPLOAD_AGENT_EXE} --version",
        },
        "gatk_collect_lane_metrics": {
            "executable": "docker",
            "test_cmd": f"sudo docker run --rm {GATK_DOCKER} ./gatk CollectIlluminaLaneMetrics --version",
        },
        "bclconvert2": {
            "executable": "docker",
            "test_cmd": f"sudo docker run --rm {BCLCONVERT_DOCKER} --version",
        },
    }


class URConfig:
    """
    Upload Runfolder configuration
    """

    CREDENTIALS = CREDENTIALS
    DX_CMDS = DX_CMDS
    TIMESTAMP = TIMESTAMP
    STRINGS = {
        "upload_started": "Upload started",  # Statement to write to DNAnexus upload started file
    }


class RunfolderCleanupConfig(PanelConfig):
    """
    Runfolder Cleanup configuration
    """

    TIMESTAMP = TIMESTAMP
    RUNFOLDER_PATTERN = RUNFOLDER_PATTERN
    RUNFOLDERS = RUNFOLDERS
    CREDENTIALS = CREDENTIALS<|MERGE_RESOLUTION|>--- conflicted
+++ resolved
@@ -375,7 +375,6 @@
         "upload_flag_umis": "Runfolder contains UMIs. Runfolder will not be uploaded and requires manual upload: %s",
     }
     TESTING = TESTING
-<<<<<<< HEAD
     BCLCONVERT2_CMD = (
         f"sudo docker run --rm -v %s:/data/input -v %s:/data/output "
         f"-v %s:/var/log/bcl-convert "
@@ -387,14 +386,6 @@
     )
     CD_CMD = (
         f"sudo docker run --rm -v %s:/input_run {GATK_DOCKER} ./gatk CollectIlluminaLaneMetrics "
-=======
-    BCL2FASTQ2_CMD = (
-        f"docker run --rm --user %s:%s -v %s:/mnt/run -v %s:/mnt/run/%s {BCL2FASTQ_DOCKER} -R /mnt/run "
-        "--sample-sheet /mnt/run/%s --no-lane-splitting"
-    )
-    CD_CMD = (
-        f"docker run --rm --user %s:%s -v %s:/input_run {GATK_DOCKER} ./gatk CollectIlluminaLaneMetrics "
->>>>>>> 11219681
         "--RUN_DIRECTORY /input_run --OUTPUT_DIRECTORY /input_run --OUTPUT_PREFIX %s"
     )
     DEMULTIPLEX_TEST_RUNFOLDERS = [
