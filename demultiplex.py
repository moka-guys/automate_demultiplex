--- conflicted
+++ resolved
@@ -611,18 +611,12 @@
                 # read the checksum file into a list
                 checksums = checksum_file.readlines()
         
-<<<<<<< HEAD
         #assess last line in file (last element in list) to see if the flag which denotes checksum test has already been performed is present.
         if config.checksum_complete_flag in checksums[-1]:
             self.script_logfile.write("Previously reported failed integrity check\n")
             # return false to report integrity check not passed
             return False
-=======
-            # assess last line in file (last element in list) to see if the flag which denotes integrity test result has already been assessed and reported is present
-            if config.checksum_complete_flag in checksums[-1]:
-                # return false to report integrity check not passed
-                return False
->>>>>>> 7548cae1
+
         
             # if the integrity check result has not yet been assessed...
             else:
