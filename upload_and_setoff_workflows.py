--- conflicted
+++ resolved
@@ -87,35 +87,6 @@
             os.rename(original_logfile_path, new_logfile)
 
 
-<<<<<<< HEAD
-=======
-class RunfolderObject(object):
-    """
-    An object with runfolder specific properties.
-    """
-    def __init__(self, runfolder):
-        # set empty variables to be defined based on the run
-        self.runfolder_name = runfolder
-        # create full path to runfolder
-        self.runfolderpath = os.path.join(config.runfolders, runfolder)
-        # folder containing the fastqs for this project
-        self.fastq_folder_path = self.runfolderpath + config.fastq_folder
-        # path to the run folder's dx run commands
-        self.runfolder_dx_run_script = (
-            config.DNA_Nexus_workflow_logfolder + self.runfolder_name + "_dx_run_commands.sh"
-        )
-        self.congenica_upload_command_script = (
-            config.DNA_Nexus_workflow_logfolder + self.runfolder_name + "_congenica_upload_commands.sh"
-        )
-        self.nexus_project_name = ""
-        self.nexus_path = ""
-        self.nexus_project_id = ""
-        self.runfolder_samplesheet_path = os.path.join(config.samplesheets_dir,self.runfolder_name + "_SampleSheet.csv")
-        self.runfolder_samplesheet_name = self.runfolder_name + "_SampleSheet.csv"
-
-
-
->>>>>>> d0152705
 class RunfolderProcessor(object):
     """
     This class assesses a runfolder to check if it required processing. If the
@@ -237,7 +208,6 @@
 
         # Check if already uploaded and demultiplexing finished sucessfully
         if not self.already_uploaded() and self.has_demultiplexed():
-<<<<<<< HEAD
             self.calculate_cluster_density(
                 self.runfolder_obj.runfolderpath,
                 self.runfolder_obj.runfolder_name,
@@ -259,22 +229,6 @@
                     self.fastq_string,
                 ) = self.find_fastqs(self.runfolder_obj.fastq_dir_path)
 
-=======
-            # calculate cluster density
-            self.calculate_cluster_density(self.runfolder_obj.runfolderpath, self.runfolder_obj.runfolder_name)
-            # check for TSO500 run - this is not demultiplexed locally but the entire runfolder is uploaded
-            # read samplesheet to create a list of samples
-            TSO500_sample_list = self.check_for_TSO500()
-            # if not TSO500 will return None
-            if TSO500_sample_list:
-                self.list_of_processed_samples, self.fastq_string = TSO500_sample_list, self.runfolder_obj.runfolder_samplesheet_path
-
-            else:
-                self.list_of_processed_samples, self.fastq_string = self.find_fastqs(
-                    self.runfolder_obj.fastq_folder_path
-                )
-            
->>>>>>> d0152705
             if self.list_of_processed_samples:
                 # Build project name using WES batch and NGS run numbers
                 (
@@ -299,7 +253,6 @@
                 ) = self.write_create_project_script(
                     self.list_of_processed_samples
                 )
-<<<<<<< HEAD
                 self.runfolder_obj.nexus_project_id = (
                     self.run_project_creation_script(
                         view_users_list, admin_users_list
@@ -322,21 +275,6 @@
                         ):
                             backup_attempt_count = 10
                         else:
-=======
-                # create bash script to create and share nexus project -return filepath
-                # pass filepath into module which runs project creation script - capturing projectid
-                view_users_list, admin_users_list = self.write_create_project_script(self.list_of_processed_samples)
-                self.runfolder_obj.nexus_project_id = self.run_project_creation_script(view_users_list, admin_users_list).rstrip()
-                # build upload agent command for fastq upload and write stdout to ua_stdout_log
-                # pass path to function which checks files were uploaded without error
-                if TSO500_sample_list:
-                    backup_attempt_count = 1
-                    while backup_attempt_count < 5:
-                        self.loggers.script.info("Attempting to backup TSO runfolder. attempt {}".format(backup_attempt_count))
-                        if self.look_for_upload_errors_backup_runfolder(self.upload_rest_of_runfolder()):
-                            backup_attempt_count = 10                                         
-                        else:           
->>>>>>> d0152705
                             # increase backup count
                             backup_attempt_count += 1
 
@@ -377,21 +315,11 @@
                 )
                 self.send_opms_queries()
                 # if not TSO500 will return None
-<<<<<<< HEAD
-                if not tso500_sample_list:
+                if not TSO500_sample_list:
                     self.check_backuprunfolder_errors(
                         self.upload_rest_of_runfolder()
                     )
-
                 self.look_for_upload_errors(self.upload_log_files())
-                if tso500_sample_list:
-                    self.remove_tso500_tar()
-
-=======
-                if not TSO500_sample_list:
-                    self.look_for_upload_errors_backup_runfolder(self.upload_rest_of_runfolder())
-                self.look_for_upload_errors(self.upload_log_files())
->>>>>>> d0152705
                 # return true to denote that a runfolder was processed
                 return True
         else:
@@ -480,17 +408,11 @@
             if not re.search(config.DEMULTIPLEX_SUCCESS_REGEX, test_input):
                 return False
         if test == "cluster_density":
-<<<<<<< HEAD
             if (
                 config.STRINGS["cd_success"] not in test_input
                 or config.STRINGS["cd_err"] in test_input
             ):
                 return False
-=======
-            if config.cluster_density_success_statement not in test_input or config.cluster_density_error_statement in test_input:
-                return False
-
->>>>>>> d0152705
         return True
 
     def test_dx_toolkit(self, test_result):
@@ -618,10 +540,6 @@
             ).close()
         return sample_list
 
-<<<<<<< HEAD
-=======
-
->>>>>>> d0152705
     def calculate_cluster_density(self, runfolder_path, runfolder_name):
         """
         Inputs = runfolder name and runfolder path
@@ -946,7 +864,6 @@
         """
         Inputs:
             None
-<<<<<<< HEAD
         All samples to be processed were identified in find_fastqs() which also
         created a string of filepaths for all fastqs that is required by the
         upload agent.
@@ -956,15 +873,6 @@
         This command is passed to execute_subprocess_command() and all standard
         error/standard out written to a log file. The upload command is written
         in a way where it is repeated until it exits with an exit status of 0.
-=======
-        All samples to be processed were identified in find_fastqs() which also created a string of 
-        filepaths for all fastqs that is required by the upload agent.
-        This function can upload fastqs or a tar'd runfolder (previously used for TSO500) 
-        - If fastq's are being uploaded upload to subfolder, else upload to root of project
-        This command is passed to execute_subprocess_command() and all standard error/standard out
-        written to a log file. The upload command is written in a way where it is repeated until it
-        exits with an exit status of 0.
->>>>>>> d0152705
         Returns:
             filepath to logfile
             file_list (space delimited string of files)
@@ -1635,7 +1543,6 @@
             # ends with --name so supply the runfoldername to name the job
             config.DX_RUN_CMDS["tso500"],
             self.runfolder_obj.runfolder_name,
-<<<<<<< HEAD
             config.APP_INPUTS["tso500"]["docker"],
             config.FILE_IDS["tso500_docker"],
             config.APP_INPUTS["tso500"]["samplesheet"],
@@ -1646,16 +1553,6 @@
             self.runfolder_obj.nexus_project_name,
             config.APP_INPUTS["tso500"]["analysis_options"],
             tso500_analysis_options,
-=======
-            config.TSO500_docker_image_stage,
-            config.tso500_docker_image,
-            config.TSO500_samplesheet_stage,
-            self.runfolder_obj.nexus_project_id+":"+self.runfolder_obj.runfolder_samplesheet_name,
-            config.TSO500_project_name_stage,
-            self.runfolder_obj.nexus_project_name,
-            config.TSO500_analysis_options_stage,
-            TSO500_analysis_options,
->>>>>>> d0152705
             instance_type,
             self.dest_str,
             self.token,
@@ -1793,12 +1690,15 @@
         # identify NA12878 samples by checking if any reference ids (flanked by
         # underscores) are present in the fastq name
         # if so, set skip = false
-<<<<<<< HEAD
         for ref_sample_id in config.REF_SAMPLE_IDS:
-            if f"_{ref_sample_id}_" in fastq:
-                vcf_eval_skip_string = config.STAGE_INPUTS["mokapipe"][
-                    "happy_skip"
-                ] % ("false")
+            if "_%s_" % (id) in fastq:
+                vcf_eval_skip_string = config.mokapipe_happy_skip % ("false")
+
+        # Set parameters specific to FH_PRS app
+        FH_prs_bedfile_cmd = (
+            config.mokapipe_fhPRS_bedfile_input + bedfiles["fh_prs"]
+        )
+        FH_prs_cmd_string = ""
 
         # Set parameters specific to FH_PRS app.
         fh_prs_bedfile_cmd = (
@@ -1817,33 +1717,20 @@
                 f"{config.STAGE_INPUTS['mokapipe']['gatk_vcf_format']}"
                 f"{config.MOKAPIPE_FH_GATK_TIMEOUT_ARGS}"
             )
-=======
-        for id in config.reference_sample_ids:
-            if "_%s_" % (id) in fastq:
-                vcf_eval_skip_string = config.mokapipe_happy_skip % ("false")
-
-        # Set parameters specific to FH_PRS app
-        FH_prs_bedfile_cmd = config.mokapipe_fhPRS_bedfile_input + bedfiles["fh_prs"]
-        FH_prs_cmd_string = ""
-
-        if self.panel_dictionary[pannumber]["FH"]:
-            # If sample is R134 we want app to run - set skip to false
-            # Specify instance type for human exome app and specify output as both vcf and gvcf
-            FH_prs_cmd_string+= config.mokapipe_fhPRS_skip
-            FH_prs_cmd_string+= " --instance-type %s=%s" % (config.mokapipe_gatk_human_exome_stage, config.mokapipe_FH_humanexome_instance_type)
-            FH_prs_cmd_string+= config.mokapipe_haplotype_vcf_output_format
-            FH_prs_cmd_string+= config.mokapipe_FH_GATK_timeout_args
->>>>>>> d0152705
 
         # Set parameters specific to polyedge app
         polyedge_cmd_string = ""
 
-<<<<<<< HEAD
         # If test contains MSH2, we want app to run - set skip to false
         if self.panel_dictionary[pannumber]["MSH2"]:
-            polyedge_cmd_string += config.STAGE_INPUTS["mokapipe"][
-                "polyedge_skip"
-            ]
+            gene = self.panel_dictionary[pannumber]["polyedge"]
+
+            polyedge_cmd_string += config.polyedge_str.format(
+                gene,
+                config.polyedge_inputs[gene]["chrom"],
+                config.polyedge_inputs[gene]["poly_start"],
+                config.polyedge_inputs[gene]["poly_end"],
+            )
 
         masked_reference_command = ""
         if self.panel_dictionary[pannumber]["masked_reference"]:
@@ -1851,37 +1738,16 @@
                 f"{config.STAGE_INPUTS['mokapipe']['bwa_ref']}"
                 f"{self.panel_dictionary[pannumber]['masked_reference']}"
             )
-=======
-        if self.panel_dictionary[pannumber]["polyedge"]:
-            gene = self.panel_dictionary[pannumber]["polyedge"]
-            
-            polyedge_cmd_string += config.polyedge_str.format(
-                gene, config.polyedge_inputs[gene]["chrom"],
-                config.polyedge_inputs[gene]["poly_start"],
-                config.polyedge_inputs[gene]["poly_end"])
-            
-        masked_reference_command = ""
-        if self.panel_dictionary[pannumber]["masked_reference"]:
-            masked_reference_command+=config.mokapipe_bwa_ref_genome % (self.panel_dictionary[pannumber]["masked_reference"])
-
->>>>>>> d0152705
         # Create the dx command
         dx_command = (
             config.DX_RUN_CMDS["mokapipe"]
             + fastqs[2]
-<<<<<<< HEAD
             + config.STAGE_INPUTS["mokapipe"]["fastqc1_reads"]
             + fastqs[0]
             + config.STAGE_INPUTS["mokapipe"]["fastqc2_reads"]
-=======
-            + config.mokapipe_fastqc
+            + config.STAGE_INPUTS["mokapipe"]["mokapipe_bwa_reads"]
             + fastqs[0]
-            + config.mokapipe_fastqc
-            + fastqs[1]
-            + config.mokapipe_bwa_reads
-            + fastqs[0]
-            + config.mokapipe_bwa_reads2
->>>>>>> d0152705
+            + config.STAGE_INPUTS["mokapipe"]["mokapipe_bwa_reads2"]
             + fastqs[1]
             + config.STAGE_INPUTS["mokapipe"]["bwa_rg_sample"]
             + fastqs[2]
@@ -1896,13 +1762,8 @@
             + config.STAGE_INPUTS["mokapipe"]["sambamba_count_overl_mates"]
             + vcf_eval_skip_string
             + vcf_eval_prefix_string
-<<<<<<< HEAD
             + fh_prs_cmd_string
             + fh_prs_bedfile_cmd
-=======
-            + FH_prs_cmd_string
-            + FH_prs_bedfile_cmd
->>>>>>> d0152705
             + polyedge_cmd_string
             + masked_reference_command
             + config.STAGE_INPUTS["mokapipe"]["picard_bed"]
@@ -2851,13 +2712,8 @@
     def upload_rest_of_runfolder(self):
         """
         Input = None
-<<<<<<< HEAD
         The rest of the runfolder requires backing up, excluding bcl files.
         BCL files are uploaded for TSO runs only.
-        The rest of the runfolder requires backing up, excluding bcl files.
-=======
-        The rest of the runfolder requires backing up, excluding bcl files. BCL files are uploaded for TSO runs only.
->>>>>>> d0152705
         A python script which is a wrapper for the upload agent is used.
         This function copies the samplesheet from into the runfolder and then
         builds and executes the backup_runfolder.py command
@@ -2877,42 +2733,8 @@
                 self.runfolder_obj.runfolder_samplesheet_name,
             )
         else:
-<<<<<<< HEAD
             self.loggers.upload_script.info(
                 "Samplesheet not copied to runfolder"
-=======
-            self.loggers.script.info("Samplesheet not copied to runfolder")
-        
-        # build backup_runfolder.py command for TSO run 
-        TSO500_backup = self.check_for_TSO500()
-        # if not TSO500 will return None
-        if TSO500_backup:
-            cmd = (
-                "python3 "
-                + config.backup_runfolder_script
-                + " -i "
-                + self.runfolder_obj.runfolderpath
-                + " -p "
-                + self.runfolder_obj.nexus_project_name
-                + " --ignore DNANexus_upload_started,add_runfolder_to_nexus_cmds --logpath "
-                + config.backup_runfolder_logfile
-                + " -a "
-                + config.Nexus_API_Key
-            )
-        else:
-        # build backup_runfolder.py command ignore some files
-            cmd = (
-                "python3 "
-                + config.backup_runfolder_script
-                + " -i "
-                + self.runfolder_obj.runfolderpath
-                + " -p "
-                + self.runfolder_obj.nexus_project_name
-                + " --ignore /L00,DNANexus_upload_started,add_runfolder_to_nexus_cmds --logpath "
-                + config.backup_runfolder_logfile
-                + " -a "
-                + config.Nexus_API_Key
->>>>>>> d0152705
             )
 
         # build backup_runfolder.py command for TSO run
@@ -3051,21 +2873,11 @@
                 self.runfolder_obj.runfolder_name,
             )
         if upload_ok:
-<<<<<<< HEAD
             self.loggers.upload_script.info(
                 "UA_pass 'Rest of runfolder %s uploaded ok'",
                 self.runfolder_obj.runfolder_name,
             )
         return upload_ok
-=======
-            self.loggers.script.info(
-                "UA_pass 'Rest of runfolder {} uploaded ok'".format(
-                    self.runfolder_obj.runfolder_name
-                    )
-                )
-        return upload_ok
-
->>>>>>> d0152705
 
     def execute_subprocess_command(self, command):
         """
