--- conflicted
+++ resolved
@@ -1322,11 +1322,6 @@
             commands_list.append(self.create_multiqc_command())
             commands_list.append(self.create_upload_multiqc_command())
 
-<<<<<<< HEAD
-=======
-        # smartsheet
-        #commands_list.append(self.create_smartsheet_command())
->>>>>>> aa7b17ee
         return commands_list
 
     def create_mokawes_command(self, fastq, pannumber):
