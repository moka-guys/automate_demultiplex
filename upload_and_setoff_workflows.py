--- conflicted
+++ resolved
@@ -769,16 +769,6 @@
                 if self.panel_dictionary[panel]["mokapipe"]:
                     commands_list.append(self.create_mokapipe_command(fastq, panel))
                     commands_list.append(self.add_to_depends_list())
-<<<<<<< HEAD
-                    # if self.panel_dictionary[panel]["iva_upload"]: #TODO: IVA INPUT FOR MOKAPIPE
-                    #     # commands_list.append(self.build_iva_input_command())
-                    #     # commands_list.append(self.run_iva_command(panel))
-                    #     # commands_list.append(self.add_to_depends_list())
-                    # if self.panel_dictionary[panel]["sapientia_upload"]: #TODO: sapientia INPUT FOR MOKAPIPE
-                    #     commands_list.append(self.build_sapientia_input_command())
-                    #     commands_list.append(self.run_sapientia_command())
-                    #     commands_list.append(self.add_to_depends_list())
-=======
                     if self.panel_dictionary[panel]["iva_upload"]:
                         commands_list.append(self.build_iva_mokapipe_input_command())
                         commands_list.append(self.run_iva_command(panel))
@@ -787,7 +777,7 @@
                         commands_list.append(self.build_sapientia_input_command())
                         commands_list.append(self.run_sapientia_command())
                         commands_list.append(self.add_to_depends_list())
->>>>>>> 412d60b5
+
                     if self.panel_dictionary[panel]["RPKM_bedfile_pan_number"]:
                         rpkm_list.append(panel)
 
@@ -798,21 +788,13 @@
                 if self.panel_dictionary[panel]["mokaamp"]:
                     commands_list.append(self.create_mokaamp_command(fastq, panel))
                     commands_list.append(self.add_to_depends_list())
-<<<<<<< HEAD
-                    # if self.panel_dictionary[panel]["iva_upload"]: #TODO: IVA INPUT FOR MOKA AMP 
-                    #     commands_list.append(self.build_iva_input_command())
-                    #     commands_list.append(self.add_to_depends_list())
-                    # if self.panel_dictionary[panel]["sapientia_upload"]:
-                    #     commands_list.append(self.build_sapientia_input_command())
-                    #     commands_list.append(self.add_to_depends_list())
-=======
                     if self.panel_dictionary[panel]["iva_upload"]:
                         commands_list.append(self.build_iva_mokaamp_input_command())
                         commands_list.append(self.add_to_depends_list())
                     if self.panel_dictionary[panel]["sapientia_upload"]:
                         commands_list.append(self.build_sapientia_input_command())
                         commands_list.append(self.add_to_depends_list())
->>>>>>> 412d60b5
+
         
         # run wide jobs
         if len(mokaonc_list) != 0:
