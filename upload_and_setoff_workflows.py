#!/usr/bin/python2
"""upload_and_setoff_workflows.py

Upload NGS data to DNANexus and trigger analysis workflows.
"""
import datetime
import os
import re
import smtplib
import subprocess
from email.message import Message
from shutil import copyfile

import automate_demultiplex_config as config
import git_tag
import requests
import adlogger #import ADLoggers, get_runfolder_log_config


class SequencingRuns(list):
    """A container for NGS runfolders with methods to initiate runfolder processing.
    
    Args:
        None
    Methods:
        set_runfolders(): Update list to contain NGS runfolders on the system
        loop_through_runs(): Process all NGS runfolders in class instance list
    """

    def __init__(self):
        # Enable this class to hold sequencing runs by inheriting from python's List object.
        super(SequencingRuns, self).__init__()
        # Timestamp for each instance is used to name logfiles.
        self.now = str("{:%Y%m%d_%H%M%S}".format(datetime.datetime.now()))
        self.runfolders = []

    def set_runfolders(self):
        """
        Update internal list with NGS runfolders present on the system. The root directory to
        search for runfolders is specified in the config object.

        >>> runs = SequencingRuns()
        >>> # runs == []
        >>> runs.set_runfolders()
        >>> # runs == ['runfolder1', 'runfolder2', 'runfolder3']
        Returns = None
        """
        all_runfolders = os.listdir(config.runfolders)
        for folder in all_runfolders:
            folder_exists = os.path.isdir(os.path.join(config.runfolders, folder))
            if folder not in config.ignore_directories and folder_exists and re.compile(config.runfolder_pattern).match(folder):
                self.runfolders.append(folder)

    def loop_through_runs(self):
        """
        Input = None
        Process all NGS runfolders in class instance list.
        Returns = None
        """

        # Track processed runfolders to use later for naming logfiles.
        processed_runfolders = []

        # Process any runfolders added to class instance with self.set_runfolders()
        for folder in self.runfolders:
            runfolder_instance = RunfolderProcessor(folder, self.now, debug_mode=config.testing)
            # Append processed runfolders to tracking list
            if runfolder_instance.quarterback():
                processed_runfolders.append(folder)
            # close down the run folder specific logger handles
            runfolder_instance.loggers.shutdown_logs()
            

        # Add names of any processed runfolders to logfile
        if processed_runfolders:
            original_logfile_path = config.upload_and_setoff_workflow_logfile + self.now + "_upload_and_setoff_workflow.log"
            new_logfile = original_logfile_path.replace(self.now, self.now + "_" + "_".join(processed_runfolders)) 
            os.rename(original_logfile_path, new_logfile)


class RunfolderObject(object):
    """
    An object with runfolder specific properties.
    """
    def __init__(self, runfolder):
        # set empty variables to be defined based on the run
        self.runfolder_name = runfolder
        # create full path to runfolder
        self.runfolderpath = os.path.join(config.runfolders, runfolder)
        # folder containing the fastqs for this project
        self.fastq_folder_path = self.runfolderpath + config.fastq_folder
        # path to the run folder's dx run commands
        self.runfolder_dx_run_script = (
            config.DNA_Nexus_workflow_logfolder + self.runfolder_name + "_dx_run_commands.sh"
        )
        self.congenica_upload_command_script = (
            config.DNA_Nexus_workflow_logfolder + self.runfolder_name + "_congenica_upload_commands.sh"
        )
        self.nexus_project_name = ""
        self.nexus_path = ""
        self.nexus_project_id = ""
        self.runfolder_tarball_path = "%s.tar" % self.runfolderpath
        self.runfolder_tarball_name = "%s.tar" % self.runfolder_name
        self.runfolder_samplesheet_path = os.path.join(config.samplesheets_dir,self.runfolder_name + "_SampleSheet.csv")
        self.runfolder_samplesheet_name = self.runfolder_name + "_SampleSheet.csv"


class RunfolderProcessor(object):
    """
    This class assesses a runfolder to check if it required processing. If the runfolder meets the
    criteria to be processed.
    Fastqs are uploaded to DNA Nexus, dx run commands built and executed and then the rest of the
    runfolder is also uploaded.
    All actions are logged in the logfile created when the script is run.
    A new instance of this class is initiated for each runfolder being assessed.
    """

    def __init__(self, runfolder, now, debug_mode=False):
        # capture class inputs
        self.debug_mode = debug_mode
        self.runfolder_obj = RunfolderObject(runfolder)
        self.now = now
        
        # define logfile path for this execution of this script.
        self.upload_agent_logfile_path = config.upload_and_setoff_workflow_logfile + self.now + "_.txt"

        # string of fastqs for upload agent
        self.fastq_string = ""

        # list of fastqs to get ngs run number and WES batch
        self.list_of_processed_samples = []

        # DNA Nexus commands to be built on later
        self.source_command = (
            "#!/bin/bash\n. %s\ndepends_list=''"
        ) % (config.sdk_source_cmd)
        self.createprojectcommand = (
            'project_id="$(dx new project --bill-to %s "%s" --brief --auth-token '
            + config.Nexus_API_Key
            + ')"\n'
        )

        self.mokapipe_command = (
            "jobid=$(dx run " + config.app_project + config.mokapipe_path + " -y --name "
        )
        self.wes_command = (
            "jobid=$(dx run " + config.app_project + config.mokawes_path + " -y --name "
        )
        self.snp_command = (
            "jobid=$(dx run " + config.app_project + config.snp_genotyping_path + " -y --name "
        )
        self.archer_dx_command = (
            "jobid=$(dx run " + config.app_project + config.fastqc_app + " -y --name "
        )
        self.tso500_dx_command = (
            "jobid=$(dx run " + config.app_project + config.tso500_app + " -y --name "
        )
        self.tso500_output_parser_dx_command = (
            "jobid=$(dx run " + config.app_project + config.tso500_output_parser_app + " -y --name "
        )
        self.onePGT_dx_command = (
            "jobid=$(dx run " + config.app_project + config.fastqc_app + " -y --name "
        )
        self.peddy_command = "jobid=$(dx run " + config.app_project + config.peddy_path
        self.multiqc_command = "jobid=$(dx run " + config.app_project + config.multiqc_path
        self.upload_multiqc_command = (
            "jobid=$(dx run " + config.app_project + config.upload_multiqc_path + " -y "
        )
        self.RPKM_command = "dx run " + config.app_project + config.RPKM_path + " --instance-type mem1_ssd1_x8"
        self.mokaamp_command = (
            "jobid=$(dx run " + config.app_project + config.mokaamp_path + " -y --name "
        )
        self.mokacan_command = (
            "jobid=$(dx run " + config.app_project + config.mokacan_path + " -y --name "
        )
        self.decision_support_preperation = "analysisid=$(python %s -a " % (
            os.path.join(
                os.path.dirname(os.path.realpath(__file__)),
                config.decision_support_tool_input_script,
            )
        )
        self.congenica_upload_command = (
            "echo 'dx run " + config.app_project + config.congenica_app_path + " -y "
        )
        # create filepath for file to hold congenica command(s)
        self.congenica_upload_command_script_path = (
            config.DNA_Nexus_workflow_logfolder + self.runfolder_obj.runfolder_name + "_congenica.sh"
        )
        # string to redirect command (with variables) into file
        self.congenica_upload_command_redirect = "' >> " + self.congenica_upload_command_script_path

        # project to upload run folder into
        self.nexusproject = config.NexusProjectPrefix
        self.project_bash_script_path = (
            config.DNA_Nexus_project_creation_logfolder + self.runfolder_obj.runfolder_name + ".sh"
        )

        self.dest = " --dest="
        self.dest_cmd = ""
        self.project = " --project="
        self.token = " --brief --auth-token " + config.Nexus_API_Key + ")"
        self.depends = " -y $depends_list"

        # argument to capture jobids
        self.depends_list = 'depends_list="${depends_list} -d ${jobid} "'

        # command to restart upload agent part 1
        self.restart_ua_1 = "ua_status=1; while [ $ua_status -ne 0 ]; do "
        self.restart_ua_2 = (
            "; ua_status=$?; if [[ $ua_status -ne 0 ]]; then echo "
            '"temporary issue when uploading file %s"; fi ; done'
        )

        self.panel_dictionary = self.set_panel_dictionary()
        self.sql_queries = {}

        # call the function which populates a dictionary of run specific logs and logfile paths.
        self.log_config = adlogger.get_runfolder_log_config(self.runfolder_obj, self.now)
        # pass the dictionary created above into ADloggers class - ** unpacks this dictionary  
        # to populate inputs. This is used as an object where various logs can be written 
        self.loggers = adlogger.ADLoggers(**self.log_config)

    def run_tests(self):
        """
        Inputs = None
        Test the performance of the required software (upload agent and dx toolkit)
        Calls the perform_test function and passes the output of this to functions which assess the
        performance of the software
        Raises exception if any test does not pass
        Returns = None
        """
        self.loggers.script.info("automate_demultiplexing release:{}".format(git_tag.git_tag()))
        # Call upload agent,using perform test function. Pass output of this to self.test_upload_agent
        if not self.test_upload_agent( 
            self.perform_test(
                self.execute_subprocess_command(
                    config.upload_agent_path + config.upload_agent_test_command
                )[0],
                "ua",
            )
        ):
            raise Exception, "Upload agent not installed"

        # test dx toolkit installation
        if not self.test_dx_toolkit(
            self.perform_test(self.execute_subprocess_command(config.dx_sdk_test)[0], "dx_toolkit")
        ):
            raise Exception, "dx toolkit not installed"

        # test agilent connextor is running
        if not self.test_upload_agent(
            self.perform_test(
                self.execute_subprocess_command(
                   config.agilent_connector_cmd 
                )[0],
                "agilent_connector",
            )
        ):
            # don't raise exception - just raise a warning.
            self.loggers.script.error("UA_fail 'Agilent connector not running - please restart'")

    def quarterback(self):
        """
        Input = None
        This method calls other methods in order
        Returns = True if runfolder processed
        """
        self.run_tests()
        # build dictionary of panel settings
        self.panel_dictionary = self.set_panel_dictionary()

        # check if already uploaded and demultiplexing finished sucessfully
        if not self.already_uploaded() and self.has_demultiplexed():
            # calculate cluster density
            self.calculate_cluster_density(self.runfolder_obj.runfolderpath, self.runfolder_obj.runfolder_name)
            # check for TSO500 run - this is not demultiplexed locally but the entire runfolder is uploaded as a tarball
            # read samplesheet to create a list of samples
            TSO500_sample_list = self.check_for_TSO500()
            # if not TSO500 will return None
            if TSO500_sample_list:
<<<<<<< HEAD
                # tar runfolder - returns True if tar created sucessfully
                if self.tar_runfolder():
                    # set list of samplenames as list of processed samples - this will allow the project to be named properly.
                    # set tar folder path in place of the list of fastqs to upload
                    self.list_of_processed_samples, self.fastq_string = TSO500_sample_list, self.runfolder_obj.runfolder_tarball_path + " " + self.runfolder_obj.runfolder_samplesheet_path
=======
                # tar runfolder
                self.tar_runfolder()
                # set list of samplenames as list of processed samples - this will allow the project to be named properly.
                # set tar folder path in place of the list of fastqs to upload
                self.list_of_processed_samples, self.fastq_string = TSO500_sample_list, self.runfolder_obj.runfolder_tarball_path + " " + self.runfolder_obj.runfolder_samplesheet_path
>>>>>>> 6e1c8cd2
            else:
                self.list_of_processed_samples, self.fastq_string = self.find_fastqs(
                    self.runfolder_obj.fastq_folder_path
                )
            if self.list_of_processed_samples:
                # build the project name using the WES batch and NGS run numbers
                (
                    self.dest_cmd,
                    self.runfolder_obj.nexus_path,
                    self.runfolder_obj.nexus_project_name,
                ) = self.build_nexus_project_name(
                    self.capture_any_WES_batch_numbers(self.list_of_processed_samples),
                    self.capture_library_batch_numbers(self.list_of_processed_samples),
                )
                # create bash script to create and share nexus project -return filepath
                # pass filepath into module which runs project creation script - capturing projectid
                self.write_create_project_script()
                self.runfolder_obj.nexus_project_id = self.run_project_creation_script().rstrip()
                # build upload agent command for fastq upload and write stdout to ua_stdout_log
                # pass path to function which checks files were uploaded without error
                self.look_for_upload_errors(self.upload_fastqs())
                
                # upload cluster density files and check upload was successful.
                self.look_for_upload_errors(self.upload_cluster_density_files_for_multiQC())
                # upload bcl2fastq stats files and check upload was successful.
                self.look_for_upload_errors(self.upload_bcl2fastq_QC_files_for_multiQC())

                self.write_dx_run_cmds(
                    self.start_building_dx_run_cmds(self.list_of_processed_samples)
                )
                self.run_dx_run_commands()

                self.sql_queries["mokawes"] = self.write_opms_queries_mokawes(
                    self.list_of_processed_samples
                )
                self.sql_queries["oncology"] = self.write_opms_queries_oncology(
                    self.list_of_processed_samples
                )
                self.sql_queries["TSO500"] = self.write_opms_queries_TSO500(
                    self.list_of_processed_samples
                )
                self.sql_queries["custom_panel"] = self.write_opms_queries_custom_panel(
                    self.list_of_processed_samples
                )
                self.sql_queries["snp_genotyping"] = self.write_opms_queries_snp_genotyping(
                    self.list_of_processed_samples
                )
                self.send_opms_queries()
                
                self.look_for_upload_errors_backup_runfolder(self.upload_rest_of_runfolder())
                self.look_for_upload_errors(self.upload_log_files())
                if TSO500_sample_list:
                    self.remove_TSO500_tar()
                # return true to denote that a runfolder was processed
                return True
        else:
            self.loggers.script.info(
                'Runfolder has already been processed: {}. Skipping.'.format(
                    self.runfolder_obj.runfolder_name
                )
            )
            return False

    @staticmethod
    def set_panel_dictionary():
        """
        Input = None
        Populate the dictionary detailing panel specific settings.
        Default settings are set in the config file and then updated as and when required for each
        panel the defaults in config file.
        Loop through panel specific properties in config file and overwrite any default with panel
        specific settings
        Returns = dictionary of panel specific settings
        """
        dictionary_to_return = {}
        # for each panel
        for panel in config.panel_list:
            # loop through default settings, adding to dictionary and  then loop through panel
            # settings from config, overwriting any defaults
            dictionary_to_return[panel] = {}
            for setting in config.default_panel_properties:
                dictionary_to_return[panel][setting] = config.default_panel_properties[setting]
            for setting in config.panel_settings[panel]:
                dictionary_to_return[panel][setting] = config.panel_settings[panel][setting]
        return dictionary_to_return

    def test_upload_agent(self, test_result):
        """
        Input = boolean value (True/False)
        This function receives the value from the function which assesses the output of calling the 
        upload agent with --version.
        Returns = boolean value
        """
        if not test_result:
            self.loggers.script.error("UA_fail 'Upload Agent Test Failed'")
            return False
        else:
            self.loggers.script.info("UA_pass 'Upload Agent function test passed'")
            return True

    def tar_runfolder(self):
        """
        Input: runfolder path
        Uses tar to create a file archive for a runfolder named /path/to/runfolder.tar
        """
        # cd to runfolder and then run tar argument with:
        # W (which verifies the archive as it's made)
        # P uses absolute paths (required for -W step)
        # c (creates an archive) 
        # f (specify the filename of the archive)
        # provide the folder name, not the full filepath to ensure the tar doesn't contain the full path from root
        # redirect stderr to stdout so we can test for errors
        cmd = "cd %s; tar -WPcf %s %s 2>&1" % (config.runfolders, self.runfolder_obj.runfolder_tarball_path, self.runfolder_obj.runfolder_name)
        (out, err) = self.execute_subprocess_command(cmd)
        # assess stdout+stderr - if successful tar does not return any output
        if self.perform_test(out, "tar_runfolder"):
            self.loggers.script.info("tar runfolder created at {} without any errors".format(self.runfolder_obj.runfolder_tarball_path))
            return True
        # raise slack alert if success statement not present.
        else:
            self.loggers.script.error("UA_fail 'runfolder tarball creation failed for {}. tar verify output = {}'".format(self.runfolder_obj.runfolder_name,out))
            return False


    def perform_test(self, test_input, test):
        """
        Input = test_input (string) and test_name (str)
        Recieves test name and stdout from execution of command which is performing a test
        Assesses output of test against expected response (as per config)
        Returns =  Boolean (True/False)
        """
        # if expected string not in stdout return Falsetest_upload_agent
        if test == "ua":
            if config.upload_agent_expected_stdout not in test_input:
                return False
        # if expected string not in stdout return False
        if test == "dx_toolkit":
            if config.dx_sdk_test_expected_stdout not in test_input:
                return False
        # False if the demultiplex started file does not exist
        if test == "demultiplex_started":
            if not os.path.isfile(test_input):
                return False
        if test =="TSO500":
            if not re.search(config.demultiplexing_log_file_TSO500_message, test_input):
                return False
        # False if the upload file does not exist or does not contain data
        if test == "already_uploaded":
            if not os.path.isfile(test_input):
                return False
        # demultiplex success -return False  if expected string NOT in last line of log file
        if test == "demultiplex_success":
            if not re.search(config.demultiplex_success_match, test_input):
                return False
        if test == "cluster_density":
            if config.cluster_density_success_statement not in test_input or config.cluster_density_error_statement in test_input:
                return False
        if test == "agilent_connector":
            if config.agilent_connector_output not in test_input:
                return False
        # if tar completes expect no stdout or stderr.
        if test == "tar_runfolder":
            if len(test_input) > 1:
                return False
        # if tar completes expect no stdout or stderr.
        if test == "delete_tso500_tar":
            if len(test_input) > 1:
                return False

        return True
        

    def test_dx_toolkit(self, test_result):
        """
        Input = Boolean
        This function receives a True/False value from the function which assesses the output of the
        dx toolkit test command
        Returns = boolean value
        """
        if not test_result:
            self.loggers.script.error("UA_fail 'dx toolkit function test failed'")
            return False
            
        else:
            return True

    def already_uploaded(self):
        """
        Input = None
        Upload agent stdout is written to a file, indicating that the runfolder has been processed.
        This function checks for presense of this file (using perform_test function).
        Returns = Boolean (True/False)
        """
        # write to log file including the github repo tag and time stamp
        self.loggers.script.info("Working on {}".format(self.runfolder_obj.runfolderpath))

        # use perform_test function to assert if the file exists - will return True if file exists
        if self.perform_test(
            os.path.join(self.runfolder_obj.runfolderpath, config.upload_started_file),
            "already_uploaded",
        ):
            self.loggers.script.info("Upload started file present. Terminating.")
            return True
        else:
            # if file doesn't exist return false to continue and write to log file
            self.loggers.script.info("Upload started file not found. Continuing.")
            return False

    def has_demultiplexed(self):
        """
        Input = None
        Check if demultiplexing has been performed and completed sucessfully.
        The demultiplexing script will raise any alerts if issues are found with demultiplexing, but
         we also need to prevent further processing of the run.
        Passes the expected demultiplex log file path to perform_test function
        If present, passes the last line of the log file to perform_test for a success check. 
        Returns = Boolean (True/False)
        """
        demultiplex_file_path = os.path.join(
            self.runfolder_obj.runfolderpath,
            config.file_demultiplexing
        )
        # check demultiplexing has been done using perform_test - returns true if file present
        if self.perform_test(demultiplex_file_path, "demultiplex_started"):
            with open(demultiplex_file_path, "r") as logfile:
                # capture logfile into list (not doing this caused an issue with the if loop below)
                logfile_list=logfile.readlines()
                # check if it's a TSO500 run
                if self.perform_test(logfile_list[-1], "TSO500"):
                    self.loggers.script.info("TSO500 run detected.")
                    return True
                # check if successful demuliplex statement in last line of log
                elif self.perform_test(logfile_list[-1], "demultiplex_success"):
                    self.loggers.script.info("Demultiplex completed succesfully.")
                    return True
                else:
                    # write to logfile that demultplex was not successful
                    self.loggers.script.info("Demultiplex failed.")
                    return False
        else:
            # write to logfile that not yet demultiplexed
            self.loggers.script.info("Demultiplex has not been performed.")
            return False

    def check_for_TSO500(self):
        """
        Read samplesheet looking for TSO500 pan number.
        If TSO500 pannumber present add samplename to list
        return sample_list (will return False if empty)
        """
        sample_list=[]
        with open(self.runfolder_obj.runfolder_samplesheet_path, 'r') as samplesheet_stream:
                # read the file into a list and loop through the list in reverse (bottom to top).
                # this allows us to access the sample names, and stop when reach the column headers, skipping the header of the file.
                for line in reversed(samplesheet_stream.readlines()):
                    if line.startswith("Sample_ID") or "[Data]" in line:
                        break
                    # skip empty lines (check first element of the line, after splitting on comma)
                    elif len(line.split(",")[0]) <2:
                        pass
                    # if it's a line detailing a sample
                    else:
                        for pannum in config.tso500_panel_list:
                            if pannum in line:
                                sample_list.append(line.split(",")[0])
        # as it takes a long time before the upload create the file to stop further processing
        if sample_list:
            open(self.loggers.upload_agent.filepath, 'w').close()
        return sample_list

    def remove_TSO500_tar(self):
        """
        Inputs = None
        Last step of processing runfolder. If relevant deletes the TSO500 tarball.
        If there is an error (len(stderr)>0) send a slack alert
        Returns = None
        """
        cmd = "rm %s " % (self.runfolder_obj.runfolder_tarball_path)
        # capture stdout and stderr
        # NB all output from picard tool is in stderr
        (out, err) = self.execute_subprocess_command(cmd)
        # assess stderr , looking for expected success statement
        if self.perform_test(err, "delete_tso500_tar"):
            self.loggers.script.info("TSO500 tarball sucessfully removed - {}".format(cmd))
        else:
            self.loggers.script.error("UA_fail 'TSO500 tar not deleted : {}'".format(self.runfolder_obj.runfolder_tarball_path))

    def calculate_cluster_density(self, runfolder_path, runfolder_name):
        """
        Inputs = runfolder name and runfolder path
        Uses a dockerised version of GATK to run picard CollectIlluminaLaneMetrics
        This calculates cluster density and saves files (runfolder.illumina_phasing_metrics and runfolder.illumina_lane_metrics) to the runfolder
        If success statement seen in stderr record in log file else raise slack alert but do not stop run.
        Returns = None
        """
        # if novaseq need to give an extra flag to CollectIlluminaLaneMetrics
        if config.novaseq_id in runfolder_name:
            novaseq_flag = " --IS_NOVASEQ"
        else:
            novaseq_flag = ""

        # docker command for tool
        cmd = "sudo docker run --rm -v {}:/input_run \
        broadinstitute/gatk:4.1.8.1 \
        ./gatk CollectIlluminaLaneMetrics \
        --RUN_DIRECTORY /input_run \
        --OUTPUT_DIRECTORY /input_run \
        --OUTPUT_PREFIX {} {}".format(runfolder_path, runfolder_name, novaseq_flag)

        # capture stdout and stderr
        # NB all output from picard tool is in stderr
        (out, err) = self.execute_subprocess_command(cmd)
        # assess stderr , looking for expected success statement
        if self.perform_test(err, "cluster_density"):
            self.loggers.script.info("Cluster density calculation saved to {}".format(runfolder_name + config.cluster_density_file_suffix))
        # raise slack alert if success statement not present.
        else:
            self.loggers.script.error("UA_fail 'Cluster density calculation failed for : {}'".format(self.runfolder_obj.runfolder_name))

    def find_fastqs(self, runfolder_fastq_path):
        """
        Input = path to fastqs in runfolder
        Loops through all the fastq files in the given folder
        Identifies the pan number and checks for presense of this pan number in the dictionary of
        panel settings. If there are any files where the pan number was not found sent an alert.
        Returns = a tuple of list of processed samples and string of fastq filepaths.
        """
        # set up list of fastqs not to be processed
        not_processed = []
        list_of_processed_samples = []
        fastq_string = ""
        # find all fastqs
        for fastq in os.listdir(runfolder_fastq_path):
            # exclude undetermined and any fastqs created by miseq (seerated by "-" rather than "_")
            if (
                fastq.endswith("fastq.gz")
                and not fastq.startswith("Undetermined")
                and "-Pan" not in fastq
            ):
                pan_match = re.search(r'Pan\d+', fastq)
                if pan_match and (pan_match.group()) in config.panel_list:
                    # we know what to do with it:
                    # append to string of paths for upload agent
                    fastq_string = (
                        fastq_string + " " + self.runfolder_obj.fastq_folder_path + "/" + fastq
                    )
                    # add the fastq name to a list to be used in create_nexus_file_path
                    list_of_processed_samples.append(fastq)
                else:
                    # self.loggers.script.warning(
                    #     'UA_warning unable to find PanNumber in {}.'.format(fastq)
                    # )
                    not_processed.append(fastq)
        if not_processed:
            # self.loggers.script.error(
            #     "UA_fail 'Unrecognised panel number found in run {}.'".format(
            #         self.runfolder_obj.runfolder_name
            #     )
            # )
            self.loggers.script.error(
                "UA_fail '{} contained an unrecognised pan numbers: {}'".format(
                    self.runfolder_obj.runfolder_name, ",".join(not_processed)
                )
            )

        if not list_of_processed_samples:
            self.loggers.script.error("UA_fail 'No known Pan numbers in fastq list'")
            # if no fastqs to be processed return none object rather than empty list
            list_of_processed_samples = None
            fastq_string = None
        else:
            self.loggers.script.info("{} fastqs found".format(str(len(list_of_processed_samples))))

        return (list_of_processed_samples, fastq_string)

    def capture_any_WES_batch_numbers(self, list_of_processed_samples):
        """
        Input = list of samples to be processed
        DNANexus projects are named after the runfolder suffixed with identifiers.
        This function parses samplenames and identifies any WES batch numbers from the samplenames
        (identified as anything between "_WES" and "_Pan").
        If WES batch number(s) are identified, Returns a string to be included in the project name
        If no batch numbers returns None
        Returns = string or None
        """
        # a list to hold all the wes numbers
        wes_numbers = []

        # for each fastq in the list of fastqs
        for fastq in list_of_processed_samples:
            # if the run has any WES samples
            if "WES" in fastq:
                # split on _WES to split the fastq name into two,
                # take the second half of it and split on "_Pan"
                # this will capture 5 or _5 depending if was WES5 or WES_5
                # remove any underscores and suffix to WES to make WES5
                wesbatch = "WES" + fastq.split("_WES")[1].split("_Pan")[0].replace("_", "")
                wes_numbers.append(wesbatch)
        # if no wes numbers are found return None rather than an empty string
        if wes_numbers:
            return "_".join(set(wes_numbers))
        else:
            return None

    def capture_library_batch_numbers(self, list_of_processed_samples):
        """
        Input = list of samples to be processed
        DNANexus project names are the runfolder suffixed with identifiers to help future dearchival
        This function parses samplenames and identifies the library prep numbers, identified as the
        first element in the sample name (before the first underscore)
        If no library batch numbers found raise error.
        Returns = unique library batch numbers (str)
        """
        # a list to hold all the librray batch numbers
        library_batch_numbers = []

        # for each fastq in the list of fastqs
        for fastq in list_of_processed_samples:
            # check there are underscores present
            if "_" in fastq:
                # split on underscores to capture the the library_batch number
                # eg ONC100 or NGS100
                library_batch_numbers.append(fastq.split("_")[0])

        # There should always be  library batch numbers found - raise an error if not
        if library_batch_numbers:
            return "_".join(set(library_batch_numbers))
        else:
            # Prompt a slack alert
            self.loggers.script.error(
                (
                    "UA_fail '{} - Unable to identify library batch numbers. "
                    "Check for underscores in the samplenames."
                ).format(self.runfolder_obj.runfolder_name)
            )
            # raise exception to stop script
            raise Exception, "Unable to identify library batch numbers"


    def build_nexus_project_name(self, wes_number, library_batch):
        """
        Input - WES number and library batch numbers
        The DNA Nexus project name contains all the information required to quickly and easily
        identify the contents, which may help in the future.
        The project name starts with a code to denote the status of the project (eg live clinical,
        development or archived) and is followed by the name of the runfolder.
        The WES batches and library prep strings are suffixed onto the project name (received as
        inputs from other functions).
        Returns = tuple containing strings for self.dest, runfolder_obj.nexus_path and
            runfolder_obj.nexus_project_name
        """
        nexus_path = ""
        nexus_project_name = ""
        # if wes batch numbers add this into the nexus path
        if wes_number:
            # self.nexus path
            nexus_path = (
                self.runfolder_obj.runfolder_name
                + "_"
                + library_batch
                + "_"
                + wes_number
                + config.fastq_folder
            )
            # build project name
            nexus_project_name = (
                config.NexusProjectPrefix
                + self.runfolder_obj.runfolder_name
                + "_"
                + library_batch
                + "_"
                + wes_number
            )
        else:
            # self.nexus path
            nexus_path = (
                self.runfolder_obj.runfolder_name + "_" + library_batch + config.fastq_folder
            )
            # build project name
            nexus_project_name = (
                config.NexusProjectPrefix + self.runfolder_obj.runfolder_name + "_" + library_batch
            )

        # return tuple of string for self.dest
        return (nexus_project_name + ":/", nexus_path, nexus_project_name)

    def write_create_project_script(self):
        """
        Input = None
        Once the project name has been defined the project can be created using the DNANexus sdk
        Commands are written to a bash script and executed using subprocess. The project is created
        and shared with users, with varying degrees of access as defined in the config file.
        This function writes a bash script containing the project creation command
        Return = None
        """

        # open bash script
        with open(self.project_bash_script_path, "w") as project_script:
            project_script.write(self.source_command + "\n")
            project_script.write(
                self.createprojectcommand
                % (config.prod_organisation, self.runfolder_obj.nexus_project_name)
            )

            # Share the project with the nexus usernames in the list in config file
            # first give view permissions
            for user in config.view_users:
                project_script.write(
                    "dx invite %s $project_id VIEW --no-email --auth-token %s\n"
                    % (user, config.Nexus_API_Key)
                )
            # then give admin permissions - required incase some users are in both lists.
            for user in config.admin_users:
                project_script.write(
                    "dx invite %s $project_id ADMINISTER --no-email --auth-token %s\n"
                    % (user, config.Nexus_API_Key)
                )


            # echo the project id so it can be captured below
            project_script.write("echo $project_id")

    def run_project_creation_script(self):
        """
        Inputs = None
        Calls subprocess command executing project creation bash script.
        Output of this command is tested to see if it meets the expected pattern.
        Returns - projectid (if created) , False (if debug) or an exception (non-debug)
        """
        # run a command to execute the bash script made above
        cmd = "bash " + self.project_bash_script_path
        (out, _) = self.execute_subprocess_command(cmd)

        # if start of project id is in out capture the id and write to logfiles and return
        if "project-" in out:
            # split std_out on "project" and get the last item to capture the project ID
            projectid = "project" + out.split("project")[-1].rstrip()

            string_viewuser_list = ",".join(config.view_users)
            # record in log file who project was shared with (VIEW)
            self.loggers.script.info(
                "DNA Nexus project {} created and shared (VIEW) to {}".format(
                    self.runfolder_obj.nexus_project_name, string_viewuser_list
                )
            )

            # record in log file who project was shared with (ADMIN)
            string_adminuser_list = ",".join(config.admin_users)
            self.loggers.script.info(
                "DNA Nexus project {} created and shared (ADMIN) to {}".format(
                    self.runfolder_obj.nexus_project_name, string_adminuser_list
                )
            )

            self.loggers.script.info("Projectid={}".format(projectid))
            # return projectid
            return projectid
        else:
                self.loggers.script.error("UA_fail 'failed to create project in dna nexus'")
                # raise exception to stop script
                raise Exception, "Unable to create DNA Nexus project"

    def upload_fastqs(self):
        """
        Inputs:
            None
        All samples to be processed were identified in find_fastqs() which also created a string of 
        filepaths for all fastqs that is required by the upload agent.
        This function can upload fastqs or a tar'd runfolder (TSO500) - If fastq's are being uploaded upload to subfolder, else upload to root of project
        This command is passed to execute_subprocess_command() and all standard error/standard out
        written to a log file. The upload command is written in a way where it is repeated until it
        exits with an exit status of 0.
        Returns:
            filepath to logfile
            file_list (space delimited string of files) 
            stage name (string)
        """
        # test if fastqs are being uploaded - if so, set folder to the expected fastq location.
        upload_folder = ""
        if "fastq.gz" in self.fastq_string:
            upload_folder = self.runfolder_obj.nexus_path

        # build the nexus upload command
        nexus_upload_command = (
            self.restart_ua_1
            + config.upload_agent_path
            + " --auth-token "
            + config.Nexus_API_Key
            + " --project "
            + self.runfolder_obj.nexus_project_name
            + "  --folder /"
            + upload_folder
            + " --do-not-compress --upload-threads 10 "
            + self.fastq_string
            + self.restart_ua_2 
        )


        # Log fastq upload command to the upload agent logfile
        self.loggers.upload_agent.info("Fastq upload commands:\n{}".format(nexus_upload_command))
        # write to automated script logfile
        self.loggers.script.info(
            "Uploading fastqs. See commands at {}".format(self.loggers.upload_agent.filepath)
        )

        # execute upload agent command and write stdout and stderr to the DNANexus_upload_started.txt file
        out, err = self.execute_subprocess_command(nexus_upload_command)
        self.loggers.upload_agent.info("Uploading fastqs:\n{}\n{}".format(out, err))
        return self.loggers.upload_agent.filepath, self.fastq_string, "fastq"


    def look_for_upload_errors(self, upload_module_output):
        """
        Inputs :
        A tuple containing:
            path to log file
            file_list = a string (space delimited list) or list of files to be uploaded at this stage
            stage = the stage to be included in error report.
        Parse the file containing standard error/standard out from the upload agent.
        For each expected file to be uploaded check the expected upload success statement is present.
        If the success statement is absent raise an alert but do not stop script from running
        Returns: 
            strings (debug mode only).
        """
        upload_agent_stdout_path, file_list, stage = upload_module_output
        # This check is not always required, such as when optional files (eg the lane metrics) are not created so allow a new stage to be used to skip testing.
        if not stage == "skip_upload_error_check":
            # list to hold any files with issues
            issue_list=[]
            # for each file in the list to upload
            for file in file_list:
                # set flag to say upload unsuccessful
                upload_ok=False
                # loop through log file - if it's a line relating to this fastq check it's uploaded successfully.
                for line in open(upload_agent_stdout_path).readlines():
                    if file in line and "was uploaded successfully. Closing..." in line:
                        upload_ok = True
                # if at the end of the file there was no success statement found
                if not upload_ok:
                    issue_list.append(file)
            # Report back if ok
            if issue_list:
                self.loggers.script.error(
                    "UA_fail 'upload of {} files failed for run {}'".format(
                        stage, self.runfolder_obj.runfolder_name
                        )
                    )
                self.loggers.script.error(
                    "UA_fail 'following files were not uploaded {}'".format(
                        issue_list
                        )
                    )
            # if no error 
            else:
                self.loggers.script.info(
                    "UA_pass 'upload of files complete for run {}'".format(
                        self.runfolder_obj.runfolder_name
                    )
                )

    def upload_cluster_density_files_for_multiQC(self):
        """
        Inputs = None
        Some QC metrics files that are used by multiqc may need to be uploaded before the rest of the runfolder to ensure they are included in the report
        This function build an upload agent command for the cluster density files.
        This command is passed to execute_subprocess_command() and all standard error/standard out
        written to a log file. The upload command is written in a way where it is repeated until it
        exits with an exit status of 0.
        If debug mode the upload agent command is returned without calling execute_subprocess_command()
        Returns filepath to logfile (non-debug) 
        """
        # build the nexus upload command
        file_list = [
            os.path.join(self.runfolder_obj.runfolderpath, str(self.runfolder_obj.runfolder_name) + str(config.cluster_density_file_suffix)),
            os.path.join(self.runfolder_obj.runfolderpath, str(self.runfolder_obj.runfolder_name) + str(config.phasing_metrics_file_suffix))
            ]
        # check if the cluster density files exist before trying to upload- if they don't the script will fail when trying to upload them.
        if all([os.path.isfile(f) for f in file_list]):
            nexus_upload_command = (
                self.restart_ua_1
                + config.upload_agent_path
                + " --auth-token "
                + config.Nexus_API_Key
                + " --project "
                + self.runfolder_obj.nexus_project_name
                + "  --folder /QC"
                + " --do-not-compress --upload-threads 1 "
                + " ".join(file_list)
                + self.restart_ua_2  
            )

            # Log fastq upload command to the upload agent logfile
            self.loggers.upload_agent.info("Upload cluster density commands:\n{}".format(nexus_upload_command))
            # write to automated script logfile
            self.loggers.script.info(
                "Uploading cluster density files. See commands at {}".format(self.loggers.upload_agent.filepath)
            )

            # execute upload agent command and write stdout and stderr to the DNANexus_upload_started.txt file
            out, err = self.execute_subprocess_command(nexus_upload_command)
            self.loggers.upload_agent.info("Uploading cluster density files\n{}\n{}".format(out, err))
            return self.loggers.upload_agent.filepath, file_list, "cluster density"
        # if the cluster density files do not exist skip the upload and return a string which skip the look_for_upload_errors checks.
        else:
            self.loggers.script.info("UA_pass 'skipping upload of cluster density files - not all files present'")
            return None, None, "skip_upload_error_check"
    
    def upload_bcl2fastq_QC_files_for_multiQC(self):
        """
        Inputs = None
        Some QC metrics files that are used by multiqc may need to be uploaded before the rest of the runfolder to ensure they are included in the report
        This function build an upload agent command for the bcl2fastq stats.json.
        This command is passed to execute_subprocess_command() and all standard error/standard out
        written to a log file. The upload command is written in a way where it is repeated until it
        exits with an exit status of 0.
        Returns filepath to logfile (non-debug) 
        """
        # build the nexus upload command
        file_list = [
            str(self.runfolder_obj.runfolderpath) + os.path.join(str(config.bcl2fastq_stats_path), str(config.bcl2fastq_stats_filename))
            ]
        # check if the files exist before trying to upload- if they don't the script will fail when trying to upload them.
        if all([os.path.isfile(f) for f in file_list]):
            nexus_upload_command = (
                self.restart_ua_1
                + config.upload_agent_path
                + " --auth-token "
                + config.Nexus_API_Key
                + " --project "
                + self.runfolder_obj.nexus_project_name
                + "  --folder /"
                + self.runfolder_obj.nexus_path + "/Stats"
                + " --do-not-compress --upload-threads 1 "
                + " ".join(file_list)
                + self.restart_ua_2  
            )


            # Log fastq upload command to the upload agent logfile
            self.loggers.upload_agent.info("Upload bcl2fastq stats file commands:\n{}".format(nexus_upload_command))
            # write to automated script logfile
            self.loggers.script.info(
                "Uploading bcl2fastq stats files. See commands at {}".format(self.loggers.upload_agent.filepath)
            )

            # execute upload agent command and write stdout and stderr to the DNANexus_upload_started.txt file
            out, err = self.execute_subprocess_command(nexus_upload_command)
            self.loggers.upload_agent.info("Uploading bcl2fastq stats files\n{}\n{}".format(out, err))
            return self.loggers.upload_agent.filepath, file_list, "bcl2fastq_stats"
        # if the cluster density files do not exist skip the upload and return a string which skip the look_for_upload_errors checks.
        else:
            self.loggers.script.info("UA_pass 'skipping upload of bcl2fastq stats files - not all files present'")
            return None, None, "skip_upload_error_check"

    def nexus_fastq_paths(self, read1):
        """
        Inputs = name of R1 fastq file (str)
        Creates some variables used in the dx run commands
        Creates a nexus filepath for read1 and read2
        Uses filename to create a sample name - this is supplied to sentieon and BWA
        Returns a tuple (r1_filepath,r2_filepath,samplename)
        """
        # build full file nexus path including project
        read1_nexus_path = (
            self.runfolder_obj.nexus_project_name
            + ":"
            + os.path.join(self.runfolder_obj.nexus_path, read1)
        )
        # create read2 by replacing R1 with R2
        read2_nexus_path = (
            self.runfolder_obj.nexus_project_name
            + ":"
            + os.path.join(self.runfolder_obj.nexus_path, read1.replace("_R1_", "_R2_"))
        )
        # samplename is used to assign read groups in BWA or as an input to sentieon
        sample_name = read1.split("_R1_")[0]
        return (read1_nexus_path, read2_nexus_path, sample_name)

    def nexus_bedfiles(self, pannumber):
        """
        Input = pannumber
        Builds a dictionary of all bedfile inputs for given pan number.
        This will create a path to any BED file related input, even if this input is not relevant to
        the applied workflows or the BED file does not exist.
        3 scenarios for BED files:
            - Use a BED file with the same Pan number as the panel
            - Use a BED file with a different Pan number
            - Use a BED file that isn't named with a Pan number eg the name of the capture kit 

        Returns a dictionary
        """
        # create dict
        bed_dict = {}

        # for sambamba/hs metrics bed file if a different bed file is specified in config file use that, otherwise use the pannumber
        # given bed file could be a pan number or the name of a capture kit
        if self.panel_dictionary[pannumber]["sambamba_bedfile"]:
            bed_dict["sambamba"] = (
                config.app_project
                + config.bedfile_folder
                + self.panel_dictionary[pannumber]["sambamba_bedfile"]
            )
        else:
            bed_dict["sambamba"] = (
                config.app_project + config.bedfile_folder + pannumber + "dataSambamba.bed"
            )

        # for sambamba/hs metrics bed file if a different bed file is specified in config file use
        # that, otherwise use the pannumber
        if self.panel_dictionary[pannumber]["hsmetrics_bedfile"]:
            bed_dict["hsmetrics"] = (
                config.app_project
                + config.bedfile_folder
                + self.panel_dictionary[pannumber]["hsmetrics_bedfile"]
            )
        else:
            bed_dict["hsmetrics"] = (
                config.app_project + config.bedfile_folder + pannumber + "data.bed"
            )
        #FH
        if self.panel_dictionary[pannumber]["FH_PRS_bedfile"]:
            bed_dict["fh_prs"] = (
                config.app_project
                + config.bedfile_folder
                + self.panel_dictionary[pannumber]["FH_PRS_bedfile"]
            )
        else:
            bed_dict["fh_prs"] = (
                config.app_project + config.bedfile_folder + pannumber + "data.bed"
            )
        # BED file used for variant calling
        # Given bed file could have same pan number, different pan number, the name of a capture kit or None
        # BED file may not be provided for variant calling
        if self.panel_dictionary[pannumber]["variant_calling_bedfile"]:
            # if bedfile starts with Pan use the Pan123data.bed
            if self.panel_dictionary[pannumber]["variant_calling_bedfile"][0:3] == "Pan":
                bed_dict["variant_calling_bedfile"] = (
                    config.app_project
                    + config.bedfile_folder
                    + self.panel_dictionary[pannumber]["variant_calling_bedfile"]
                )
            # if bedfile stated is not named with "Pan" don't add "data.bed" - could be the capture design
            else:
                bed_dict["variant_calling_bedfile"] = (
                    config.app_project
                    + config.bedfile_folder
                    + self.panel_dictionary[pannumber]["variant_calling_bedfile"]
                )
        # if mokawes command to be executed and the variant calling bedfile not in config
        else:
            bed_dict["variant_calling_bedfile"] = None
        
        # paired end BED file used by primer clipping tool 
        if self.panel_dictionary[pannumber]["mokaamp_bed_PE_input"]:
            bed_dict["mokaamp_bed_PE_input"] = (
                config.app_project
                + config.bedfile_folder
                + self.panel_dictionary[pannumber]["mokaamp_bed_PE_input"]
            )
        else:
            bed_dict["mokaamp_bed_PE_input"] = (
            config.app_project + config.bedfile_folder + pannumber + "_PE.bed"
        )
        
        #  oncology variant callers need the flat file
        if self.panel_dictionary[pannumber]["mokaamp_bed_PE_input"]:
            bed_dict["mokaamp_variant_calling_bed"] = (
                config.app_project
                + config.bedfile_folder
                + self.panel_dictionary[pannumber]["mokaamp_variant_calling_bed"]
            )
        else:
            bed_dict["mokaamp_variant_calling_bed"] = (
            config.app_project + config.bedfile_folder + pannumber + "_flat.bed"
        )

        # RPKM bedfile has a different Pan number - defined in the config dictionary
        if self.panel_dictionary[pannumber]["RPKM_bedfile_pan_number"]:
            bed_dict["rpkm_bedfile"] = (
                config.app_project
                + config.bedfile_folder
                + self.panel_dictionary[pannumber]["RPKM_bedfile_pan_number"]
                + "_RPKM.bed"
            )
        return bed_dict

    def start_building_dx_run_cmds(self, list_of_processed_samples):
        """
        Input = list of fastqs to be processed
        Loop through the list of fastqs, determine the pan number and use this to determine
        which workflow/apps should be run. Each app/workflow command is built by calling the relevant function
        When looping through samples flags and lists are used to determine which run wide tasks are required 
        These run wide commands eg multiqc are built after sample specific commands
        All commands are added to a list.
        Returns = list of commands
        """

        # Update script log file to say what is being done.
        self.loggers.script.info("Building dx run commands")
        
        # list to hold all commands.
        commands_list = []
        commands_list.append(self.source_command)
        
        # lists/flags for run wide commands
        peddy = False
        congenica_upload = False
        joint_variant_calling = False # not currently in use
        rpkm_list = [] # list for panels needing RPKM analysis
        onePGT_run = False # flag to skip processes not required for PGT runs
        TSO500 = False

        # loop through samples
        for fastq in list_of_processed_samples:
    
            # take read one - note TSO500 sample list are not fastqs so are treated differently (elif below)
            if re.search(r"_R1_", fastq):
                # extract Pan number and use this to determine which dx run commands are needed for the sample
                panel = re.search(r"Pan\d+", fastq).group()
                # The order in which the modules are called here is important to ensure the order 
                # of dx run commands is correct. This affects which decision support tool data is sent to.
                
                # If panel is to be processed using MokaWES
                if self.panel_dictionary[panel]["mokawes"]:
                    # call function to build the MokaWES command and add to command list and depends list
                    commands_list.append(self.create_mokawes_command(fastq, panel))
                    commands_list.append(self.add_to_depends_list(fastq))
                    # EB samples will be 
                    if self.panel_dictionary[panel]["congenica_upload"]:
                        congenica_upload = True
                        commands_list.append(self.build_congenica_input_command())
                        commands_list.append(self.run_congenica_command(fastq, panel))
                    # Set run-wide flags for Peddy and joint variant calling
                    if self.panel_dictionary[panel]["peddy"]:
                        peddy = True

                    

                # If panel is to be processed using mokapipe
                if self.panel_dictionary[panel]["mokapipe"]:
                    # call function to build the Mokapipe command and add to command list and depends list
                    commands_list.append(self.create_mokapipe_command(fastq, panel))
                    commands_list.append(self.add_to_depends_list(fastq))
                    # # Add command for congenica
                    if self.panel_dictionary[panel]["congenica_upload"]:
                        congenica_upload = True
                        commands_list.append(self.build_congenica_input_command())
                        commands_list.append(self.run_congenica_command(fastq, panel))
                        #commands_list.append(self.add_to_depends_list(fastq))
                    # add panel to RPKM list 
                    if self.panel_dictionary[panel]["RPKM_bedfile_pan_number"]:
                        rpkm_list.append(panel)

                # If panel is to be processed using MokaAMP
                if self.panel_dictionary[panel]["mokaamp"]:
                    commands_list.append(self.create_mokaamp_command(fastq, panel))
                    commands_list.append(self.add_to_depends_list(fastq))
                
                if self.panel_dictionary[panel]["mokacan"]:
                    commands_list.append(self.create_mokacan_command(fastq, panel))
                    commands_list.append(self.add_to_depends_list(fastq))
                
                # if onePGT
                if self.panel_dictionary[panel]["onePGT"]:
                    #onePGT_run = True
                    commands_list.append(self.create_onePGT_command(fastq, panel, "R1"))
                    commands_list.append(self.add_to_depends_list(fastq))
                    commands_list.append(self.create_onePGT_command(fastq, panel, "R2"))
                    commands_list.append(self.add_to_depends_list(fastq))
                    self.copy_onePGT_fastqs(fastq)

                #if panel is to be processed using SNP_genotyping
                if self.panel_dictionary[panel]["snp_genotyping"]:
                    commands_list.append(self.create_snp_genotyping_command(fastq, panel))
                    commands_list.append(self.add_to_depends_list(fastq))
                
                if self.panel_dictionary[panel]["archerdx"]:
                    commands_list.append(self.create_archerdx_command(fastq, panel, "R1"))
                    commands_list.append(self.add_to_depends_list(fastq))
                    commands_list.append(self.create_archerdx_command(fastq, panel, "R2"))
                    commands_list.append(self.add_to_depends_list(fastq))
            
            elif not re.search(r"_R1_", fastq) and fastq.startswith("TSO"):
                # extract Pan number and use this to determine which dx run commands are needed for the sample
                panel = re.search(r"Pan\d+", fastq).group()
                if self.panel_dictionary[panel]["TSO500"]:
                    TSO500 = True

        # if there is a congenica upload create the file which will be run manually, once QC is passed.
        if congenica_upload:
            self.build_congenica_command_file()
            # write to logger to create slack alert that there are some congenica files to upload
            self.loggers.script.info("Congenica samples to upload in project {}".format(
                    self.runfolder_obj.nexus_project_name
                )
            )

        # build run wide commands 
        if joint_variant_calling:
            commands_list.append(self.create_joint_variant_calling_command())
        if rpkm_list:
            # Create a set of RPKM numbers for one command per panel
            # pass this list into function which takes into account panels which are to be analysed
            # together and returns a "cleaned_list"
            for rpkm in self.prepare_rpkm_list(set(rpkm_list)):
                commands_list.append(self.create_rpkm_command(rpkm))
        if peddy:
            # TODO if custom panels and WES done together currently no way
            # to stop custom panels being analysed by peddy - may cause problems
            commands_list.append(self.run_peddy_command())
            # add to depends list so multiqc doesn't start until peddy finishes
            # add_to_depends_list requires a string to determine if it's a negative control and shouldn't be added to depends on string.
            # pass "peddy" to ensure it isn't skipped
            commands_list.append(self.add_to_depends_list("peddy"))
        
        if TSO500:
            # build command for the TSO500 app
            commands_list.append(self.create_tso500_command())
            # add_to_depends_list requires a string to determine if it's a negative control and shouldn't be added to depends on string.
            # pass "TSO" to ensure it isn't skipped
            commands_list.append(self.add_to_depends_list("TSO"))
            # build command for the TSO500 output parser
            commands_list.append(self.create_tso500_output_parser_command())
            # add_to_depends_list requires a string to determine if it's a negative control and shouldn't be added to depends on string.
            # pass "TSO" to ensure it isn't skipped
            commands_list.append(self.add_to_depends_list("TSO"))
        else:
            # don't need to do multiqc commands for TSO500
            commands_list.append(self.create_multiqc_command())
            commands_list.append(self.create_upload_multiqc_command())

        return commands_list

    def create_mokawes_command(self, fastq, pannumber):
        """
        Input = R1 fastq filename and Pan number for a single sample 
        Returns = dx run command for MokaWES workflow (string)
        """
        # call function to build nexus fastq paths - returns tuple for read1 and read2 and samplename
        fastqs = self.nexus_fastq_paths(fastq)
        # build dictionary of pan number specific/relevant bedfile to be used in command
        bedfiles = self.nexus_bedfiles(pannumber)

        # A bedfile to restrict variant calling should be defined in the config file, otherwise it's None
        # In the future we may not restrict variant calling using a bed file so support this possible use case.
        if bedfiles["variant_calling_bedfile"]:
            bedfiles_string = (
                config.wes_sentieon_targets_bed + bedfiles["variant_calling_bedfile"]
            )
        else:
            bedfiles_string = ""

        # create the MokaWES dx command
        dx_command_list = [
            self.wes_command,
            fastqs[2],
            config.wes_fastqc1,
            fastqs[0],
            config.wes_fastqc2,
            fastqs[1],
            config.wes_sentieon_samplename,
            fastqs[2],
            config.wes_picard_bedfile,
            bedfiles["hsmetrics"],
            config.wes_sambamba_bedfile,
            bedfiles["sambamba"],
            bedfiles_string,
            self.dest,
            self.dest_cmd,
            self.token,
        ]

        dx_command = "".join(map(str, dx_command_list))

        return dx_command

    def create_archerdx_command(self, fastq, pannumber, read):
        """
        Build dx run command, in this case to run fastqc on a single fastq file
        Inputs:
            R1 fastq filename
            Pan number
            read (R1 or R2)
        Returns:
            dx run command for fastqc (string)
        """
        # call function to build nexus fastq paths - returns tuple for read1 and read2 and samplename
        fastqs = self.nexus_fastq_paths(fastq)
        dx_command_list = [
            self.archer_dx_command,
            fastqs[2],
            " -ireads=",
            fastqs[0].replace("_R1_","_%s_" % (read)),
            self.dest,
            self.dest_cmd,
            self.token,
        ]
        dx_command = "".join(map(str, dx_command_list))

        return dx_command

    def create_tso500_command(self):
        """
        Build dx run command for tso500 docker app
        Inputs:
            None
        Returns:
            dx run command for tso500 app (string)
        """
        # Is it a novaseq run?
        if config.novaseq_id in self.runfolder_obj.runfolder_name:
            TSO500_analysis_options = "--isNovaSeq "
        else:
            TSO500_analysis_options = ""
        # build dx run command - inputs are:
        ## docker image (from config)
        ## runfolder_tar and samplesheet paths (from runfolder_obj class)
        ## analysis options eg --isNovaSeq flag
        dx_command_list = [
            self.tso500_dx_command, # ends with --name so supply the runfolder name to name the job
            self.runfolder_obj.runfolder_name,
            config.TSO500_docker_image_stage,
            config.tso500_docker_image,
            config.TSO500_runfolder_tar_stage,
            self.runfolder_obj.nexus_project_id+":"+self.runfolder_obj.runfolder_tarball_name,
            config.TSO500_samplesheet_stage,
            self.runfolder_obj.nexus_project_id+":"+self.runfolder_obj.runfolder_samplesheet_name,
            config.TSO500_analysis_options_stage,
            TSO500_analysis_options,
            self.dest,
            self.dest_cmd,
            self.token,
        ]
        dx_command = "".join(map(str, dx_command_list))
        return dx_command

    def create_tso500_output_parser_command(self):
        """
        Build dx run command for tso500_output_parser app
        Inputs:
            None
        Returns:
            dx run command for tso500_output_parser app (string)
        """
        #TODO what happens if we have Pan numbers wth different settings?
        # take the first item in the list of TSO500 pan numbers as the default/primary settings - this will 
        # primarily affect the BED file used for coverage
        tso_pan_num = config.tso500_panel_list[0]
        # build dictionary of pan number specific/relevant bedfile to be used in command
        bedfiles = self.nexus_bedfiles(tso_pan_num)
        dx_command_list = [
            self.tso500_output_parser_dx_command,
            self.runfolder_obj.runfolder_name,
            config.TSO500_output_parser_project_name_stage,
            self.runfolder_obj.nexus_project_name,
            config.TSO500_output_parser_project_id_stage,
            self.runfolder_obj.nexus_project_id,
            config.TSO500_output_parser_job_id_stage,
            "$jobid",
            config.TSO500_output_parser_coverage_bedfile_id_stage,
            bedfiles["sambamba"],
            config.TSO500_output_parser_coverage_app_id_stage,
            config.coverage_app_id,
            config.TSO500_output_parser_fastqc_app_id_stage,
            config.fastqc_app_id,
            config.TSO500_output_parser_multiqc_app_id_stage,
            config.multiqc_app_id,
            config.TSO500_output_parser_upload_multiqc_app_id_stage,
            config.upload_multiqc_app_id,
            config.TSO500_output_parser_coverage_commands_stage,
            config.TSO500_output_parser_coverage_commands % (self.panel_dictionary[tso_pan_num]["coverage_min_basecall_qual"],self.panel_dictionary[tso_pan_num]["coverage_min_mapping_qual"]),
            config.TSO500_output_parser_coverage_level_stage,
            self.panel_dictionary[tso_pan_num]["clinical_coverage_depth"],
            config.TSO500_output_parser_multiqc_coverage_level_stage,
            self.panel_dictionary[tso_pan_num]["multiqc_coverage_level"],
            " -d $jobid ",
            self.dest,
            self.dest_cmd,
            self.token
        ]
        dx_command = "".join(map(str, dx_command_list))
        return dx_command

    def create_onePGT_command(self, fastq, pannumber, read):
        """
        Build dx run command, in this case to run fastqc on a single fastq file
        Inputs:
            R1 fastq filename
            Pan number
            read (R1 or R2)
        Returns:
            dx run command for fastqc (string)
        """
        # call function to build nexus fastq paths - returns tuple for read1 and read2 and samplename
        fastqs = self.nexus_fastq_paths(fastq)
        dx_command_list = [
            self.onePGT_dx_command,
            fastqs[2],
            " -ireads=",
            fastqs[0].replace("_R1_","_%s_" % (read)),
            self.dest,
            self.dest_cmd,
            self.token,
        ]
        dx_command = "".join(map(str, dx_command_list))

        return dx_command

    def create_snp_genotyping_command(self, fastq, pannumber):
        """
        Input = R1 fastq filename and Pan number for a single sample 
        Returns = dx run command for SNP Genotyping workflow (string)
        """
        # call function to build nexus fastq paths - returns tuple for read1 and read2 and samplename
        fastqs = self.nexus_fastq_paths(fastq)
        # build dictionary of pan number specific/relevant bedfile to be used in command
        bedfiles = self.nexus_bedfiles(pannumber)

        # A bedfile to restrict variant calling should be defined in the config file, otherwise it's None
        # In the future we may not restrict variant calling using a bed file so support this possible use case.
        if bedfiles["variant_calling_bedfile"]:
            bedfiles_string = (
                config.snp_sentieon_targets_bed + bedfiles["variant_calling_bedfile"] 
            )
        else:
            bedfiles_string = ""

        # create the SNP Genotyping dx command
        dx_command_list = [
            self.snp_command,
            fastqs[2],
            config.snp_fastqc1,
            fastqs[0],
            config.snp_fastqc2,
            fastqs[1],
            config.snp_sentieon_samplename,
            fastqs[2],
            self.dest,
            self.dest_cmd,
            self.token,
        ]

        dx_command = "".join(map(str, dx_command_list))

        return dx_command

    def create_mokapipe_command(self, fastq, pannumber):
        """
        Input = R1 fastq filename and Pan number for a single sample 
        Returns =  dx run command for Mokapipe (string)
        """
        # build nexus fastq paths - returns tuple for read1 and read2 and samplename and dictionary for bed files
        fastqs = self.nexus_fastq_paths(fastq)
        bedfiles = self.nexus_bedfiles(pannumber)

        # Congenica requires variant calling to be restricted in the pipeline, in some cases to prevent incidental findings
        # The variant caller pads bed files by 100bp by default so this may need to be overruled.
        # The panel dictionary default is to give a value of 0, which turns off this padding.
        # An example of the use of this is for STG BrCa who require padding of +/- 11bp (bed files are padded +/-10bp) so 1bp padding is applied.
        mokapipe_padding_cmd = config.mokapipe_haplotype_padding_input + str(self.panel_dictionary[pannumber]["mokapipe_haplotype_caller_padding"])
        
        if bedfiles["variant_calling_bedfile"]:
            bedfiles_string = (
                config.mokapipe_filter_vcf_with_bedfile_bed_input + bedfiles["variant_calling_bedfile"]
            )
        else:
            bedfiles_string = ""
        
        # if sample is not NA12878 we want to skip the vcfeval stage (the app default is skip=false).
        # assume it's not a NA12878 sample, and set skip = true and prefix=skip
        vcf_eval_skip_string = config.mokapipe_happy_skip % ("true")
        vcf_eval_prefix_string = config.mokapipe_happy_prefix % ("skip")
        
        # identify NA12878 samples by checking if any reference ids (flanked by underscores) are present in the fastq name 
        # if so, set skip = false
        # set the prefix as the samplename
        for id in config.reference_sample_ids:
            if "_%s_" % (id) in fastq:
                vcf_eval_skip_string = config.mokapipe_happy_skip % ("false")
                vcf_eval_prefix_string = config.mokapipe_happy_prefix % (fastqs[2])

        #Set parameters specific to FH_PRS app. 
        #Set skip flag to false, specify instance type for human exome app and specify output as both vcf and gvcf.
        FH_prs_bedfile_cmd = config.mokapipe_fhPRS_bedfile_input + bedfiles["fh_prs"]
        FH_prs_cmd_string=""

        if self.panel_dictionary[pannumber]["FH"]:
            FH_prs_cmd_string+=config.mokapipe_fhPRS_skip
            FH_prs_cmd_string+= " --instance-type %s=%s" % (config.mokapipe_gatk_human_exome_stage, config.mokapipe_humanexome_instance_type)
            FH_prs_cmd_string+= config.mokapipe_haplotype_vcf_output_format
            
             
        #If sample is not R134 we want skip to be set to true (app default is skip=true)
        #Assume all sample are not R134 and set skip to true
        # create the dx command
        dx_command = (
            self.mokapipe_command
            + fastqs[2]
            + config.mokapipe_fastqc1
            + fastqs[0]
            + config.mokapipe_fastqc2
            + fastqs[1]
            + config.mokapipe_bwa_rg_sample
            + fastqs[2]
            + config.mokapipe_sambamba_bed_input
            + bedfiles["sambamba"]
            + config.mokapipe_sambamba_min_base_qual
            + config.mokapipe_sambamba_min_mapping_qual
            + config.mokapipe_sambamba_coverage_level
            + config.mokapipe_sambamba_filter_cmds
            + config.mokapipe_sambamba_exclude_duplicates
            + config.mokapipe_sambamba_exclude_failed_qual
            + config.mokapipe_sambamba_count_overlapping_mates
            + vcf_eval_skip_string
            + vcf_eval_prefix_string
            + FH_prs_cmd_string
            + FH_prs_bedfile_cmd
            + config.mokapipe_mokapicard_vendorbed_input
            + bedfiles["hsmetrics"]
            + mokapipe_padding_cmd
            + bedfiles_string
            + self.dest
            + self.dest_cmd
            + self.token
        )

        return dx_command
    
    def build_congenica_command_file(self):
        """
        Inputs = None
        Create the file which will hold congenica commands. 
        Write the source command, activating the environment (the sdk).
        Returns = None
        """
        with open(self.congenica_upload_command_script_path, "w") as congenica_script:
            congenica_script.write(self.source_command + "\n")

    def build_congenica_input_command(self):
        """
        Inputs = None
        congenica import app is outside out of the workflow.
        Inputs to the import can be provided in the format jobid.output name.
        Each workflow has a analysis-id so further steps are required to obtain the required job-id.
        A python script is run after each dx run command, taking the analysis id, project name and
        decision support tool and prints the required input to command line
        Returns = command for this python program (string)
        """
        # $jobid is a bash variable which will be populated by when run on the command line
        # The python script has three inputs - the analysisID ($jobid), -t is the DSS and -p is the
        # DNA Nexus project the analysis is running in
        dx_command = "%s $jobid -t congenica -p %s)" % (
            self.decision_support_preperation,
            self.runfolder_obj.nexus_project_name,
        )
        return dx_command

    def create_mokaamp_command(self, fastq, pannumber):
        """
        Input = R1 fastq file name and pan number for a single sample        
        Returns = dx run command for MokaAMP (string)
        """

        # build nexus fastq paths - returns tuple for read1 and read2 and dictionary for bed files
        fastqs = self.nexus_fastq_paths(fastq)
        bedfiles = self.nexus_bedfiles(pannumber)

        # create the MokaAMP dx command
        dx_command_list = [
            self.mokaamp_command,
            fastqs[2],
            config.mokaamp_fastq_R1_stage,
            fastqs[0],
            config.mokaamp_fastq_R2_stage,
            fastqs[1],
            config.mokaamp_bwa_rg_sample,
            fastqs[2],
            config.mokaamp_mokapicard_bed_stage,
            bedfiles["hsmetrics"],
            config.mokaamp_mokapicard_capturetype_stage,
            self.panel_dictionary[pannumber]["capture_type"],
            config.mokaamp_ampliconfilter_BEDPE_stage,
            bedfiles["mokaamp_bed_PE_input"],
            config.mokaamp_chanjo_cov_level_stage,
            self.panel_dictionary[pannumber]["clinical_coverage_depth"],
            config.mokaamp_mpileup_cov_level_stage,
            self.panel_dictionary[pannumber]["clinical_coverage_depth"],
            config.mokaamp_sambamba_bed_stage,
            bedfiles["sambamba"],
            config.mokaamp_vardict_bed_stage,
            bedfiles["mokaamp_variant_calling_bed"],
            config.mokaamp_varscan_bed_stage,
            bedfiles["mokaamp_variant_calling_bed"],
            config.mokaamp_varscan_strandfilter_stage,
            self.panel_dictionary[pannumber]["mokaamp_varscan_strandfilter"],
            config.mokaamp_bwa_reference_stage,
            config.mokaamp_vardict_samplename_stage,
            fastqs[2],
            config.mokaamp_varscan_samplename_stage,
            fastqs[2],
            config.mokaamp_mokapicard_reference_stage,
            config.mokaamp_vardict_reference_stage,
            config.mokaamp_varscan_reference_stage,
            self.dest,
            self.dest_cmd,
            self.token,
        ]

        # Variables from dx_command_list are read from config file as various atomic types. Convert
        # to string and join to create dx_command.
        dx_command = "".join(map(str, dx_command_list))

        # remove the bit that adds the job to the depends on list for the negative control as varscan
        # fails on nearempty/-empty BAM files 
        # and this will stop multiqc etc running
        if "NTCcon" in fastqs[0]:
            dx_command = dx_command.replace("jobid=$(", "").replace(
                config.Nexus_API_Key + ")", config.Nexus_API_Key
            )
        return dx_command

    def create_mokacan_command(self, fastq, pannumber):
        """
        Input = R1 fastq file name and pan number for a single sample        
        Returns = dx run command for MokaCAN (string)
        """
        # build nexus fastq paths - returns tuple for read1 and read2 and dictionary for bed files
        fastqs = self.nexus_fastq_paths(fastq)
        bedfiles = self.nexus_bedfiles(pannumber)
        
        # create the MokaCAN dx command
        dx_command_list = [
            self.mokacan_command,
            fastqs[2],
            config.mokacan_fastqc_r1_stage,
            fastqs[0],
            config.mokacan_fastqc_r2_stage,
            fastqs[1],
            config.mokacan_sentieon_sample_name_stage,
            fastqs[2],
            config.mokacan_picard_bedfile_stage,
            bedfiles["hsmetrics"],
            config.mokacan_picard_capturetype_stage,
            self.panel_dictionary[pannumber]["capture_type"],
            config.mokacan_sambamba_coverage_level_stage,
            self.panel_dictionary[pannumber]["clinical_coverage_depth"],
            config.mokacan_sambamba_bedfile_stage,
            bedfiles["sambamba"],
            config.mokacan_vardict_bedfile_stage,
            bedfiles["variant_calling_bedfile"],
            config.mokacan_varscan_bedfile_stage,
            bedfiles["variant_calling_bedfile"],
            config.mokacan_vardict_sample_name_stage,
            fastqs[2],
            config.mokacan_senteion_bwa_reference_stage,
            config.mokacan_senteion_reference_stage,
            config.mokacan_picard_reference_stage,
            config.mokacan_vardict_reference_stage,
            config.mokacan_varscan_reference_stage,
            self.dest,
            self.dest_cmd,
            self.token,
        ]

        # Variables from dx_command_list are read from config file as various atomic types. Convert
        # to string and join to create dx_command.
        dx_command = "".join(map(str, dx_command_list))
        # remove the bit that adds the job to the depends on list for the negative control as varscan
        # fails on near empty/-empty BAM files 
        # and this will stop multiqc etc running
        if "NTCcon" in fastqs[0]:
            dx_command = dx_command.replace("jobid=$(", "").replace(
                config.Nexus_API_Key + ")", config.Nexus_API_Key
            )
        return dx_command

    def prepare_rpkm_list(self, rpkm_list):
        """
        Input = a list of panels which requires RPKM analysis
        Pan numbers are used to distinguish between samples analysed in congenica or in ingenuity.
        These samples have the same wetlab work so can be combined for RPKM analysis 
        This function determines if it's a pan number that can be analysed alongside another
        (using config bedfile property "RPKM_also_analyse")
        and makes sure only one job is set off       
        Returns = A list with one pan number per analysis.
        """
        # empty list to return
        cleaned_list = []
        # list of bedfiles which already have a rpkm command
        addressed_panels = []
        
        # for each panel which requires rpkm
        for pannumber in rpkm_list:
            # create a list for all pannumbers that should be included in this analysis
            rpkm_analysis_list = [pannumber]
            # if it is analysed with other panels append these other panels 
            if self.panel_dictionary[pannumber]["RPKM_also_analyse"]:
                rpkm_analysis_list += self.panel_dictionary[pannumber]["RPKM_also_analyse"]
            
            # Now we have all pan numbers to be included within this analysis
            for panel in rpkm_analysis_list:
                # if one of the panels involved in the analysis has already been parsed this panel
                # will be in the addressed_panels list
                if panel in addressed_panels:
                    pass
                # if it's not in the addressed_panels list it means none of the panels in this
                # analysis have been assessed
                # add all the panels in this analysis to addressed_panels list and just one panel
                # to the cleaned list to set off one RPKM job
                else:
                    addressed_panels += rpkm_analysis_list
                    cleaned_list.append(panel)

        # record output of logic in logfile
        self.loggers.script.info(
            "Combining panels for RPKM analysis.\nOriginal panels: {}\nPanels to analyse: {}".format(
                ",".join(rpkm_list), ",".join(cleaned_list)
            )
        )

        # return list to be used to build rpkm command(s).
        return cleaned_list

    def create_rpkm_command(self, pannumber):
        """
        Input = Pannumber for a single RPKM analysis
        The RPKM app requires a project id, bedfile and a string containing the pannumber(s) of all
        files that should be included in this analysis.
        Multiple pannumbers can be included in a single analysis.
        Return = dx run command for RPKM app for this analysis (string)
        """
        # call function to return all the bedfile paths
        bedfiles = self.nexus_bedfiles(pannumber)

        # Samples with different pannumbers can be included in the same RPKM analysis (defined in config).
        # The app takes these pan numbers as a string, and will seperate on commas to identify multiple pan numbers
        string_of_pannumbers_to_analyse = ",".join(set(self.panel_dictionary[pannumber]["RPKM_also_analyse"]))

        # build RPKM command
        dx_command = (
            self.RPKM_command
            + config.rpkm_bedfile_input
            + bedfiles["rpkm_bedfile"]
            + config.rpkm_project_input
            + self.runfolder_obj.nexus_project_name
            + config.rpkm_bamfiles_to_download_input
            + string_of_pannumbers_to_analyse
            + self.project
            + self.runfolder_obj.nexus_project_id
            + self.depends
            + self.token.rstrip(")")
        )
        return dx_command


    def copy_onePGT_fastqs(self, fastq):
        """
        Input:
            R1 fastq file name
        This function checks for the filesize of a fastq file - a warning is sent if greater than size defined in config (currently 5GB) and the file is not moved
        A rsync command is then issued to copy the fastq to the desired agilent upload folder 
        The stderr is sent to check_for_rsync_errors() to check for an expected word and a further alert is sent if "fail" or "error" are in stderr
        Returns:
            None
        """
        # create a list of read1 and read2 fastqs
        fastq_list=[fastq, fastq.replace("_R1_", "_R2_")]
        for fastq_file in fastq_list:
            self.loggers.script.info(
                        "UA_pass 'assessing OnePGT fastq file {}'".format(fastq_file)
                        )
            # test size of fastq
            filesize = os.path.getsize(os.path.join(self.runfolder_obj.fastq_folder_path,fastq_file))
            if int(filesize) > config.max_filesize_in_bytes:
                self.loggers.script.error(
                    "UA_fail 'fastq filesize check fail. {} is greater than {}. File has not been moved'".format(
                        fastq_file, config.max_filesize_in_GB
                    ))
            else:
                self.loggers.script.info("UA_pass 'fastq filesize check pass'")
                # write rsync command to copy fastq to agilent folder -v outputs in verbose mode
                # use tee to write to file and stdout
                cmd = "rsync -v {} {} | tee -a {}".format(os.path.join(self.runfolder_obj.fastq_folder_path,fastq_file), config.agilent_upload_folder, os.path.join(self.runfolder_obj.runfolderpath,self.runfolder_obj.runfolder_name+"_"+config.rsync_logfile))
                # run the command
                out, err = self.execute_subprocess_command(cmd)
                # pass stderr to function to look for errors 
                if not self.check_for_rsync_errors(err):
                    self.loggers.script.error(
                        "UA_fail 'onePGT fastq move via rsync failed for {}'".format(fastq_file)
                )
    
    def check_for_rsync_errors(self,stderr):
        """
        Input:
            stderr
        rsync errors will be reported to stderr, not stdout
        example error:
        rsync: link_stat "/media/data3/share/testing/999999_NB552085_0077_AHYNCMAFXY/Data/Intensities/BaseCalls/NGS999999_01_242050_JB_U_VCP2R207StG_Pan4042_S1_R1_001.fastdxcq.gz" failed: No such file or directory (2)
        rsync error: some files/attrs were not transferred (see previous errors) (code 23) at main.c(1183) [sender=3.1.0])
        Returns:
            Boolean True, unless the strings "fail" or "error" are seen.
        """
        if "error" in stderr or "fail" in stderr:
            return False
        return True

    def run_congenica_command(self, fastq, pannumber):
        """
        Input = R1 fastq file name and pan number for a single sample
        The import congenica app takes inputs in the format jobid.outputname which ensures the job
        doesn't run until the vcfs have been created.
        These inputs are created by a python script, which is called immediately before this job,
        and the output is captures into the variable $analysisid
        The panel dictionary in the config file is used to determine the congenica project, IR template and credentials file
        This command is appended to a file which will be run after the QC is passed.
        Returns = dx run command for congenica import app (string)
        """
        # check if any reference ids (flanked by underscores) are present in the fastq name and if so skip this step
        for id in config.reference_sample_ids:
            if "_%s_" % (id) in fastq:
                self.loggers.script.info(
                        "UA_pass 'NA12878 sample detected, not building congenica upload command for {}'".format(fastq)
                        )
                return None

        # the nexus_fastq_paths function returns paths to the fastq files in Nexus and the sample name 
        # The samplename (fastqs[2]) is used to name the job
        fastqs = self.nexus_fastq_paths(fastq)

        dx_command = (
            self.congenica_upload_command
            + "' $analysisid ' -icongenica_project="
            + self.panel_dictionary[pannumber]["congenica_project"]
            + " -icredentials="
            + self.panel_dictionary[pannumber]["congenica_credentials"]
            + " -iIR_template="
            + self.panel_dictionary[pannumber]["congenica_IR_template"]
            + " --name "
            + "congenica_"
            + fastqs[2]
            + config.congenica_samplename
            + fastqs[2]
            + self.dest
            + self.dest_cmd
            + self.token.replace(")", self.congenica_upload_command_redirect)
        )
        return dx_command


    def add_to_depends_list(self, fastq):
        """
        Input = fastq file
        As jobs are set off the jobid is captured
        The job ids are built into a string which can be passed to any apps to ensure these jobs
        don't start until all specified jobs have sucessfully completed.
        However, some jobs should be excluded from the depends list, eg negative controls
        Returns = command which adds jobid to the bash string (string) 
        """
        if "NTCcon" in fastq:
            return None
        else:
            return self.depends_list

    def create_multiqc_command(self):
        """
        Input = None
        MultiQC is run at the very end of the run, after all QC tools have been run.
        MultiQC requires a project to download data from, and a coverage level.
        The coverage level differs between panels. The lowest value for the panels on this run is used.
        Returns = dx run command (string)
        """
        # set super high coverage level
        lowest_coverage_level = 1000000
        # for each fastq to be processed 
        for fastq in self.list_of_processed_samples:
            # take read one
            if re.search(r"_R1_", fastq):
                # extract_Pan number and use this to determine which coverage level is required
                pannumber = re.search(r"Pan\d+", fastq).group()
                # if the required coverage for this panel is less than current value of lowest_coverage_level
                # set lowest_coverage_level to this level
                if (
                    int(self.panel_dictionary[pannumber]["multiqc_coverage_level"])
                    < lowest_coverage_level
                ):
                    lowest_coverage_level = self.panel_dictionary[pannumber][
                        "multiqc_coverage_level"
                    ]
        
        # build multiqc command
        dx_command = (
            self.multiqc_command
            + config.multiqc_project_input
            + self.runfolder_obj.nexus_project_name
            + config.multiqc_coverage_level_input
            + str(lowest_coverage_level)
            + self.project
            + self.runfolder_obj.nexus_project_id
            + self.depends
            + self.token
        )
        return dx_command

    def create_upload_multiqc_command(self):
        """
        Input = None
        The input to the upload_multiqc app is the html_report output of the multiqc app, in the format jobid:output_name
        Returns = dx run command for the upload_multiqc app (string)
        """
        # dx run + config.app_project + config.upload_multiqc_path + -imultiqc_html= + input.html
        dx_command = "".join(
            [
                self.upload_multiqc_command,
                " -imultiqc_html=$jobid:multiqc_report",
                " -imultiqc_data_input=$jobid:multiqc",
                " -imultiqc_data_input=%s:/QC/*" % (self.runfolder_obj.nexus_project_name) + self.runfolder_obj.runfolder_name + config.cluster_density_file_suffix,
                self.project,
                self.runfolder_obj.nexus_project_id,
                self.token,
            ]
        )
        return dx_command

    def run_peddy_command(self):
        """
        Input = None
        Peddy is run once at the end of a WES run. It takes a project and downloads all the required files.
        Returns = dx run command for the peddy app (string)
        """
        dx_command = (
            self.peddy_command
            + config.peddy_project_input
            + self.runfolder_obj.nexus_project_name
            + self.project
            + self.runfolder_obj.nexus_project_id
            + self.depends
            + self.token
        )
        return dx_command

    def write_dx_run_cmds(self, command_list):
        """
        Input = list of commands
        Takes a list of commands generated by start_building_dx_run_cmds and writes them to file.
        Returns = None
        """
        with open(self.runfolder_obj.runfolder_dx_run_script, "w") as dxrun_commands:
            # remove any None values from the command_list
            dxrun_commands.writelines([line + "\n" for line in filter(None, command_list)])

    def clean_stderr(self, err):
        """
        Input = stderror (string)
        Currently have a conflict between packages from different python instances.
        This function parses stderr to remove these so real error messages stand out
        This function can be removed after the conflict is sorted
        Returns = lines of stderror not including expected messages (list)
        """
        std_err_ignore_match = r"/usr/local/lib/python2.7/dist-packages/urllib3/util/ssl_.py:"
        sni_warning_ignore_match = r"SNIMissingWarning"
        cleaned_error = []
        for line in err.split("\n"):
            clean_line = line.rstrip()
            # If the line doesn't contain a string that should be ignored
            if not re.match(std_err_ignore_match, clean_line) and not re.search(
                sni_warning_ignore_match, clean_line
            ) and len(clean_line) > 0:
                cleaned_error.append(line)
        return cleaned_error

    def run_dx_run_commands(self):
        """
        Input = None
        Executes the bash script written in write_dx_run_cmds()
        Cleans and reports any standard error via the logfile and sys.log
        Outpt = None 
        """

        # run a command to execute the bash script made above
        cmd = "bash " + self.runfolder_obj.runfolder_dx_run_script
        (_, err) = self.execute_subprocess_command(cmd)

        # if any standard error
        if err:
            # currently have a conflict between packages from different python instances.
            # parse stdout to ignore these
            cleaned_error = self.clean_stderr(err)
            # if stderr after ignorning lines referring to the package conflict write to logger
            if cleaned_error:
                # send message to logger/log file
                self.loggers.script.error(
                    "UA_fail 'Error when starting pipeline for run {}. Stderror = \n{}".format(
                        self.runfolder_obj.runfolder_name, "\n".join(cleaned_error)
                    )
                )

        else:
            # write error message to log file
            self.loggers.script.info(
                "UA_pass 'dx run commands issued without error for run {}'".format(
                    self.runfolder_obj.runfolder_name
                )
            )



    def write_opms_queries_custom_panel(self, list_of_processed_samples):
        """
        Input = list of fastqs to be processed
        Samples processed using Mokapipe are recorded in Moka using an insert query.
        This function will create an insert query for each sample processed through mokapipe.
        If mokapipe samples are found this function will return a dictionary of sample counts, and a
        list of queries to be added to global dictionary.
        Returns = dictionary or None 
        """
        queries = []
        for fastq in list_of_processed_samples:
            # take read one
            if "_R1_" in fastq:
                # extract_Pan number
                pannumber = "Pan" + str(fastq.split("_Pan")[1].split("_")[0])
                query = "insert into NGSCustomRuns(DNAnumber,PipelineVersion, RunID) values ('{}','{}','{}')"
                # if the pan number was processed using mokapipe and congenica, add the query to list of queries, capturing the DNA number from the fastq name
                if self.panel_dictionary[pannumber]["mokapipe"] and self.panel_dictionary[pannumber]["congenica_upload"]:
                    queries.append(query.format(str(fastq.split("_")[2]), config.mokapipe_congenica_pipeline_ID, self.runfolder_obj.runfolder_name))
                elif self.panel_dictionary[pannumber]["mokacan"]:
                    queries.append(query.format(str(fastq.split("_")[2]), config.mokacan_pipeline_ID, self.runfolder_obj.runfolder_name))

        if queries:
            # add workflow to sql dictionary
            return {"count": len(queries), "query": queries}
        else:
            return None

    def write_opms_queries_mokawes(self, list_of_processed_samples):
        """
        Input = list of fastqs to be processed
        All samples processed using MokaWES are recorded in moka using a single update query.
        If MokaWES samples - Function populates a dictionary of sample counts, query (str) and list of samplenames to
        be added to global dictionary.
        Returns = dictionary or None
        """
        dnanumbers = []
        samplenames = []
        # add workflow to sql dictionary
        for fastq in list_of_processed_samples:
            # take read one
            if "_R1_" in fastq:
                # extract_Pan number
                pannumber = "Pan" + str(fastq.split("_Pan")[1].split("_")[0])
                # if the pan number was processed using mokawes add the query to list of queries,
                # capturing the DNA number from the fastq name
                if self.panel_dictionary[pannumber]["mokawes"]:
                    dnanumbers.append(str(fastq.split("_")[2]))
                    # call function to build nexus fastq paths - returns tuple for read1 and read2 and samplename
                    samplenames.append(self.nexus_fastq_paths(fastq)[2])
        if dnanumbers:
            return {
                "count": len(dnanumbers),
                "query": [
                    "update NGSTest set PipelineVersion = "
                    + config.mokawes_pipeline_ID
                    + " , StatusID = "
                    + config.mokastatus_dataproc_ID
                    + " where dna in ('"
                    + ("','").join(dnanumbers)
                    + "') and StatusID = "
                    + config.mokastat_nextsq_ID
                ],
                "samplename_email": samplenames
            }
        else:
            return None

    
    def write_opms_queries_snp_genotyping(self, list_of_processed_samples):
        """
        Input = list of fastqs to be processed
        Samples processed using SNP_Genotyping are recorded in Moka using an insert query.
        This function will create an insert query for each sample processed through snp_genotyping.
        If snp_genotyping samples are found this function will return a dictionary of sample counts, and a
        list of queries to be added to global dictionary.
        Returns = dictionary or None 
        """
        queries = []
        for fastq in list_of_processed_samples:
            # take read one
            if "_R1_" in fastq:
                # extract_Pan number
                pannumber = "Pan" + str(fastq.split("_Pan")[1].split("_")[0])
                query = "insert into NGSCustomRuns(DNAnumber,PipelineVersion, RunID) values ('{}','{}','{}')"
                # if the pan number was processed using mokapipe and congenica, add the query to list of queries, capturing the DNA number from the fastq name
                if self.panel_dictionary[pannumber]["snp_genotyping"]:
                    queries.append(query.format(str(fastq.split("_")[2]), config.snp_genotyping_pipeline_ID, self.runfolder_obj.runfolder_name))

        if queries:
            # add workflow to sql dictionary
            return {"count": len(queries), "query": queries}
        else:
            return None

    def write_opms_queries_oncology(self, list_of_processed_samples):
        """
        Input = list of fastqs to be processed
        Samples tested using mokaamp or mokaonc are not booked into Moka until the analysis stage so
        create a query using IDs form the samplename
        An insert query is build for each sample, recording the IDs which are the 3rd and 4th elements in the samplename.
        These are recorded along with the pipeline version and the name of the run.
        If not a None object is returned
        Return = dictionary
        """
        queries = []
        workflows = []
        # loop through fastqs to see which workflows were used
        for fastq in list_of_processed_samples:
            # take read one
            # example fastq names: ONC20085_08_EK20826_2025029_SWIFT57_Pan2684_S8_R2_001.fastq.gz and ONC20085_06_NTCcon1_SWIFT57_Pan2684_S6_R1_001.fastq.gz
            if "_R1_" in fastq:
                # extract_Pan number - record without "Pan" for the sql query
                pannumber_no_pan = str(fastq.split("_Pan")[1].split("_")[0])
                pannumber = "Pan" + pannumber_no_pan
                # record id1 and 2 by taking the second and third elements
                id1, id2 = fastq.split("_")[2:4]
                # negative controls only have one ID so set id2 to null
                if "NTCcon" in fastq:
                    id2 = "NULL"
                # define query with placeholders
                query = "insert into NGSOncologyAudit(SampleID1,SampleID2,RunID,PipelineVersion,ngspanelid) values ('{}','{}','{}','{}','{}')"

                # for mokaamp and mokaonc if relevant build the query, populating the placeholders.
                # add the name of the workflow to the list of workflows
                if self.panel_dictionary[pannumber]["mokaamp"]:
                    queries.append(query.format(id1, id2, self.runfolder_obj.runfolder_name, config.mokaamp_pipeline_ID, pannumber_no_pan))
                    workflows.append(config.mokaamp_path.split("/")[-1])
                if self.panel_dictionary[pannumber]["archerdx"]:
                    queries.append(query.format(id1, id2, self.runfolder_obj.runfolder_name, config.archerDx_pipeline_ID, pannumber_no_pan))
                    workflows.append(config.fastqc_app.split("/")[-1])
        # if queries have been created return a dictionary
        if queries:
            # use queries list to create a count of samples, return list of queries and the set of the workflows (removing duplicates)
            return {"count": len(queries), "query": queries, "workflows": set(workflows)}
        else:
            return None

    def write_opms_queries_TSO500(self, list_of_processed_samples):
        """
        Input = list of samples to be processed
        Samples tested using TSO500
        An insert query is build for each sample, recording the IDs which are the 3rd and 4th elements in the samplename.
        These are recorded along with the pipeline version and the name of the run.
        If not a None object is returned
        Return = dictionary
        """
        queries = []
        workflows = []
        query = "insert into NGSOncologyAudit(SampleID1,SampleID2,RunID,PipelineVersion,ngspanelid) values ('{}','{}','{}','{}','{}')"

        # loop through fastqs to see which workflows were used
        for sample in list_of_processed_samples:
            # extract_Pan number - record without "Pan" for the sql query
            pannumber_no_pan = str(sample.split("_Pan")[1].split("_")[0])
            pannumber = "Pan" + pannumber_no_pan
            if self.panel_dictionary[pannumber]["TSO500"]:
                # record id1 and 2 by taking the second and third elements
                id1, id2 = sample.split("_")[2:4]
                # define query with placeholders
                queries.append(query.format(id1, id2, self.runfolder_obj.runfolder_name, config.TSO_pipeline_ID, pannumber_no_pan))
                workflows.append(config.tso500_app.split("/")[-1])
        # if queries have been created return a dictionary
        if queries:
            # use queries list to create a count of samples, return list of queries and the set of the workflows (removing duplicates)
            return {"count": len(queries), "query": queries, "workflows": set(workflows)}
        else:
            return None

    def send_opms_queries(self):
        """
        Input = None
        Queries to record the pipeline versions are emailed.
        This function sends emails, using the queries written to self.sql_queries by the various test specific functions.
        Oncology and rare disease emails are sent seperately and independantly of each other.
        Returns = None
        """
        # email body template - has the following requires following format:
        # {config.test_email_header} {self.runfolder_obj.runfolder_name} being processed using workflow(s) {",".join(self.sql_queries["oncology"]["workflows"])}\n\n{sql_string}\n{"\n".join(self.sql_queries["oncology"]["query"])}\n
        #
        #  eg 
        #   AUTOMATED SCRIPTS ARE BEING RUN IN TEST MODE. PLEASE IGNORE THIS EMAIL (config.test_email_header - can be empty string)
        #   999999_M02353_0496_000000000-D8M36_SWIFT being processed using workflow(s) MokaAMP_v2.2 (self.runfolder_obj.runfolder_name ... ",".join(self.sql_queries["oncology"]["workflows"]) )
        #   Please update Moka using the below queries and ensure that 10 records are updated: (sql string - This can change - is different for the email to users who don't need the sql queries)
        #   insert into NGSOncologyAudit(SampleID1,SampleID2,RunID,PipelineVersion,ngspanelid) values ('NTCcon','NULL','999999_M02353_0496_000000000-D8M36_SWIFT','4851','4081') (sql queries - can be empty string for users who don't need these)
    
        sql_email_message = ("{} {} being processed using workflow(s) {}\n\n{}\n{}\n") 
        
        # send oncology email first
        if self.sql_queries["oncology"]:
            email_subject = (
                "MOKA ALERT: Started pipeline for {}".format(self.runfolder_obj.runfolder_name)
            )
            email_priority = 1  # high priority
            # populate the sql_string needed to fill the email_message
            sql_string = "Please update Moka using the below queries and ensure that {} records are updated:\n\n".format(str(self.sql_queries["oncology"]["count"]))
            email_message = sql_email_message.format(config.test_email_header, self.runfolder_obj.runfolder_name,",".join(self.sql_queries["oncology"]["workflows"]),sql_string,"\n".join(self.sql_queries["oncology"]["query"]))
            # send email - if needed, pass multiple recipients in a list (no longer needed)
            self.send_an_email(config.you, email_subject, email_message, email_priority)

            # email_for_cancer_ops leads to inform the pipeline has started
            # set sql_string for the email message
            sql_string="{} samples are being processed".format(str(self.sql_queries["oncology"]["count"]))
            # fill template using empty string in place of sql queries
            email_message = sql_email_message.format(config.test_email_header,self.runfolder_obj.runfolder_name,",".join(self.sql_queries["oncology"]["workflows"]),sql_string,"")
            self.send_an_email(config.oncology_you, email_subject, email_message, email_priority)
        
        # Send TSO500 queries
        if self.sql_queries["TSO500"]:
            email_subject = (
                "MOKA ALERT: Started pipeline for {}".format(self.runfolder_obj.runfolder_name)
            )
            email_priority = 1  # high priority
            sql_string = "Please update Moka using the below queries and ensure that {} records are updated:\n\n".format(str(self.sql_queries["TSO500"]["count"]))
            email_message = sql_email_message.format(config.test_email_header, self.runfolder_obj.runfolder_name,",".join(self.sql_queries["TSO500"]["workflows"]),sql_string,"\n".join(self.sql_queries["TSO500"]["query"]))
            # send email
            self.send_an_email(config.you, email_subject, email_message, email_priority)

        # build rare disease emails
        # Start counters and placeholders to for email data
        workflows = []
        sql_statements = []
        count = 0

        # for each pipeline take queries, sample count and workflow name
        if self.sql_queries["custom_panel"]:
            workflows.append(config.mokapipe_path.split("/")[-1])
            sql_statements += self.sql_queries["custom_panel"]["query"]
            count += self.sql_queries["custom_panel"]["count"]
        if self.sql_queries["mokawes"]:
            workflows.append(config.mokawes_path.split("/")[-1])
            sql_statements += self.sql_queries["mokawes"]["query"]
            count += self.sql_queries["mokawes"]["count"]
        if self.sql_queries["snp_genotyping"]:
            workflows.append(config.snp_genotyping_path.split("/")[-1])
            sql_statements += self.sql_queries["snp_genotyping"]["query"]
            count += self.sql_queries["snp_genotyping"]["count"]
        
        # send email
        if workflows and sql_statements:
            # email this query
            email_subject = (
                "MOKA ALERT: Started pipeline for {}".format(self.runfolder_obj.runfolder_name)
            )
            email_priority = 1  # high priority
            sql_string = "Please update Moka using the below queries and ensure that {} records are updated:\n\n".format(str(count))
            email_message = sql_email_message.format(config.test_email_header, self.runfolder_obj.runfolder_name,",".join(set(workflows)),sql_string,"\n".join(sql_statements))
            # send email
            self.send_an_email(config.you, email_subject, email_message, email_priority)

        if self.sql_queries["mokawes"]:
            # send email to WES team to help IR upload
            email_subject = (
                    "MOKA ALERT: Started pipeline for {}".format(self.runfolder_obj.runfolder_name)
                )
            sql_string = "The following samples are being processed:\n"
            email_message = sql_email_message.format(config.test_email_header, self.runfolder_obj.runfolder_name,config.mokawes_path.split("/")[-1],sql_string,"\n".join(self.sql_queries["mokawes"]["samplename_email"]))
            self.send_an_email(config.WES_sample_name_email_list, email_subject, email_message, email_priority)

    def upload_rest_of_runfolder(self):
        """
        Input = None
        The rest of the runfolder requires backing up, excluding bcl files.
        A python script which is a wrapper for the upload agent is used.
        This function copies the samplesheet from into the runfolder and then builds and executes
        the backup_runfolder.py command
        Returns = filepath to backup script.
        """       
        # try to copy samplesheet into project
        if os.path.exists(self.runfolder_obj.runfolder_samplesheet_path):
            copyfile(
                self.runfolder_obj.runfolder_samplesheet_path,
                os.path.join(self.runfolder_obj.runfolderpath, self.runfolder_obj.runfolder_samplesheet_name),
            )
            self.loggers.script.info("Samplesheet copied to runfolder: {}".format(self.runfolder_obj.runfolder_samplesheet_name))
        else:
            self.loggers.script.info("Samplesheet not copied to runfolder")
        # build backup_runfolder.py command ignore some files
        cmd = (
            "python3 "
            + config.backup_runfolder_script
            + " -i "
            + self.runfolder_obj.runfolderpath
            + " -p "
            + self.runfolder_obj.nexus_project_name
            + " --ignore /L00,DNANexus_upload_started,add_runfolder_to_nexus_cmds --logpath "
            + config.backup_runfolder_logfile
            + " -a "
            + config.Nexus_API_Key
        )

        # write to the log file that the runfolder is being uploaded, linking to log files for cmds and stdout
        self.loggers.script.info("Uploading rest of run folder to Nexus using backup_runfolder.py")
        self.loggers.script.info(cmd)
        self.loggers.script.info(
            "See standard out from these commands in logfile at {}".format(
                self.loggers.backup.filepath
            )
        )

        # run the command
        _out, _err = self.execute_subprocess_command(cmd)
        #TODO add some tests for stderr?

        return self.loggers.backup.filepath

    def upload_log_files(self):
        """
        Input = None
        Upload the log files found in list_log_files.
        Returns = filepath to the logfile containing output from the command, string of files to be uploaded and name of the stage to test
        """
        # define where files to be uploaded to
        nexus_upload_folder = (
            "/"
            + self.runfolder_obj.nexus_project_name.replace(self.nexusproject, "")
            + "/Logfiles/"
        )
        # create a list of files to be used to check outputs
        files_to_upload_list = []
        # create a space delimited string of files to be uploaded defined by the logger class
        files_to_upload_string = ""
        for logger in self.loggers.all:
            if logger.filepath:
                files_to_upload_string += "'"
                files_to_upload_string += logger.filepath
                files_to_upload_string += "' "
                # add to the list
                files_to_upload_list.append(logger.filepath)
        
        # add the demultiplexing log file
        files_to_upload_string += " '" + os.path.join(self.runfolder_obj.runfolderpath, config.file_demultiplexing) + "'"
        files_to_upload_list.append(os.path.join(self.runfolder_obj.runfolderpath, config.file_demultiplexing))
        # create a list which, when joined will form a single upload agent command, uploading each
        # file in logger.filepath
        command_list = [
            config.upload_agent_path,
            "--auth-token",
            config.Nexus_API_Key,
            "--project",
            self.runfolder_obj.nexus_project_name,
            "--folder",
            nexus_upload_folder,
            " --do-not-compress ",
            files_to_upload_string
        ]
        # convert list to command line and append the logfile list
        cmd = " ".join(command_list)

        # write these commands to the upload agent logfile before upload.
        self.loggers.script.info("Uploading logfiles.")
        self.loggers.script.info(cmd)

        # execute ua command
        out, err = self.execute_subprocess_command(cmd)

        # capture stdout to upload agent log file AND the script logfile
        self.loggers.script.info("Uploading logfiles (this will not be included in DNANexus)")
        self.loggers.script.info(out)
        self.loggers.script.info(err)
        self.loggers.upload_agent.info(out)
        self.loggers.upload_agent.info(err)
        #TODO check correct logfile is being checked
        return self.loggers.upload_agent.filepath, files_to_upload_list, "log files"

    def look_for_upload_errors_backup_runfolder(self, logfile):
        """
        Input = path to logfile(backup_runfolder.py logfile)
        The presence of expected success/failure messages are checked and reported
        Returns = None
        """
        # parse the output of the backup runfolder script
        # if error statement seen report it regardless of presence of success statement
        # if success statement seen report it too.
        # set flags to avoid multiple reports
        
        upload_ok = False
        error_seen = []
        with open(logfile, "r") as backup_logfile:
            for line in backup_logfile.readlines():
                if config.backup_runfolder_success in line:
                    upload_ok = True
                if config.backup_runfolder_error in line:
                    error_seen.append(line)
        if error_seen:
            self.loggers.script.error(
                "UA_fail 'Error in upload of rest of runfolder: {} in runfolder {}'".format(
                    ";".join(error_seen), self.runfolder_obj.runfolder_name
                )
            )
        if upload_ok:
            self.loggers.script.info(
                "UA_pass 'Rest of runfolder {} uploaded ok'".format(
                    self.runfolder_obj.runfolder_name
                    )
                )



    def execute_subprocess_command(self, command):
        """
        Input = command (string)
        Takes a command, executes using subprocess.Popen
        Returns =  (stdout,stderr) (tuple)
        """
        
        proc = subprocess.Popen(
                [command],
                stderr=subprocess.PIPE,
                stdout=subprocess.PIPE,
                shell=True,
                executable="/bin/bash",
            )

        # capture the streams
        return proc.communicate()
        
    def send_an_email(self, to, email_subject, email_message, email_priority=3):
        """
        Input = email address, email_subject, email_message, email_priority (optional, default = standard priority)
        Uses smtplib to send an email. 
        Returns = None
        """
        # write to logfile
        self.loggers.script.info(
            "UA_pass Email being composed: Recipient: {}. Subject: {}. Body:\n{}".format(
                str(to), email_subject, email_message
            )
        )
        
        # create message object
        m = Message()
        # set priority
        m["X-Priority"] = str(email_priority)
        # set subject
        m["Subject"] = email_subject
        # set body
        m.set_payload(email_message)

        try:
            # server details
            server = smtplib.SMTP(host=config.host, port=config.port, timeout=10)
            server.set_debuglevel(False)  # verbosity turned off - set to true to get debug messages
            server.starttls()
            server.ehlo()
            server.login(config.user, config.pw)
            server.sendmail(config.me, to, m.as_string())

            # write to logfile
            self.loggers.script.info(
                "UA_pass Email sent without error"
            )
        except:
            # write to logfile
            self.loggers.script.info(
                "UA_fail Error when attempting to send email"
            )

if __name__ == "__main__":
    # Create a custom list object to hold sequencing runs
    runs = SequencingRuns()
    # Set list with runfolder objects
    runs.set_runfolders()
    # Call upload and workflow logic on runfolders
    runs.loop_through_runs()<|MERGE_RESOLUTION|>--- conflicted
+++ resolved
@@ -278,19 +278,12 @@
             TSO500_sample_list = self.check_for_TSO500()
             # if not TSO500 will return None
             if TSO500_sample_list:
-<<<<<<< HEAD
                 # tar runfolder - returns True if tar created sucessfully
                 if self.tar_runfolder():
                     # set list of samplenames as list of processed samples - this will allow the project to be named properly.
                     # set tar folder path in place of the list of fastqs to upload
                     self.list_of_processed_samples, self.fastq_string = TSO500_sample_list, self.runfolder_obj.runfolder_tarball_path + " " + self.runfolder_obj.runfolder_samplesheet_path
-=======
-                # tar runfolder
-                self.tar_runfolder()
-                # set list of samplenames as list of processed samples - this will allow the project to be named properly.
-                # set tar folder path in place of the list of fastqs to upload
-                self.list_of_processed_samples, self.fastq_string = TSO500_sample_list, self.runfolder_obj.runfolder_tarball_path + " " + self.runfolder_obj.runfolder_samplesheet_path
->>>>>>> 6e1c8cd2
+
             else:
                 self.list_of_processed_samples, self.fastq_string = self.find_fastqs(
                     self.runfolder_obj.fastq_folder_path
