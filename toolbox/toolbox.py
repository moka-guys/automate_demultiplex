"""
This script contains functions and classes shared across scripts / modules. Contains the following classes:

- RunfolderObject:
    An object with runfolder-specific properties

- RunfolderSamples
    An object with properties derived from the samples names in the samplesheet

- SampleObject
    Collect sample-specific attributes for a sample
"""

import sys
import os
import re
import subprocess
import logging
import time
import seglh_naming
from pathlib import Path
from typing import Tuple
from distutils.spawn import find_executable
from typing import Union, Optional
from config.ad_config import ToolboxConfig
from ad_logger.ad_logger import RunfolderLoggers
import gzip
import zlib


def get_credential(file: str) -> None:
    """
    File from which to read credential
        :param file (str):  Filepath
        :return None:
    """
    with open(file, "r") as to_read:
        credential = to_read.readline().rstrip()
        return credential


def write_lines(file: str, mode: str, lines: str) -> None:
    """
    Write line to newline of file
        :param file (str):          Filepath
        :param mode (str):          Mode to open the file in
        :param lines (str | list):  Line (/s)
        :return None:
    """
    if isinstance(lines, str):
        lines = [lines]
    with open(file, mode) as open_file:
        for line in lines:
            open_file.write(f"{line}\n")


def read_lines(file: str) -> None:
    """
    Read lines from file
        :param file (str):      Filepath
        :return lines (list):   List of lines
    """
    with open(file, "r") as f:
        return f.readlines()


def return_scriptlog_config() -> dict:
    """
    Return script-level logfile configuration
        :return (dict): Dictionary containing logger names and logfile paths
    """
    return {
        "demux": os.path.join(  # Record demultiplex script logs
            ToolboxConfig.AD_LOGDIR,
            "demultiplexing_script_logfiles",
            f"{ToolboxConfig.TIMESTAMP}_demultiplex_script.log",
        ),
        "sw": os.path.join(  # Record sw script logs
            ToolboxConfig.AD_LOGDIR,
            "sw_script_logfiles",
            f"{ToolboxConfig.TIMESTAMP}_setoff_workflow.log",
        ),
        "wscleaner": os.path.join(  # Record wscleaner script logs
            ToolboxConfig.AD_LOGDIR,
            "wscleaner_logs",
            f"{ToolboxConfig.TIMESTAMP}_wscleaner.log",
        ),
    }


def script_start_logmsg(logger: logging.Logger, file: str) -> None:
    """
    Adds the log message that denotes the start of the script
    running to the logfile
        :param logger (logging.Logger): Logger
        :param file (str):              Path to logfile
        :return None:
    """
    logger.info(
        logger.log_msgs["script_start"],
        git_tag(),
        os.path.basename(os.path.dirname(file)),
    )


def script_end_logmsg(logger: logging.Logger, file: str) -> None:
    """
    Adds the log message that denotes the end of the script
    runnign to the logfile
        :param logger (logging.Logger): Logger
        :param file (str):              Path to logfile
        :return None:
    """
    logger.info(
        logger.log_msgs["script_end"],
        git_tag(),
        os.path.basename(os.path.dirname(file)),
    )


def git_tag() -> str:
    """
    Obtain the git tag of the current commit
        :return (str):  Git tag
    """
    filepath = os.path.dirname(os.path.realpath(__file__))
    cmd = f"git -C {filepath} describe --tags"

    proc = subprocess.Popen(
        [cmd],
        stderr=subprocess.PIPE,
        stdout=subprocess.PIPE,
        shell=True,
    )
    out, _ = proc.communicate()
    #  Return standard out, removing any new line characters
    return out.rstrip().decode("utf-8")


def execute_subprocess_command(
    command: str, logger: logging.Logger, exit_on_fail=False
) -> Union[str, str, int]:
    """
    Execute a subprocess
        :param command(str):            Input command
        :param logger(logging.Logger):  Logger
        :return (stdout(str),
        stderr(str)) (tuple):           Outputs from the command
    """
    logger.info(logger.log_msgs["executing_command"], command)
    proc = subprocess.Popen(
        [command],
        stderr=subprocess.PIPE,
        stdout=subprocess.PIPE,
        shell=True,
        executable="/bin/bash",
    )
    out, err, returncode = check_returncode(proc, logger)
    if exit_on_fail == "exit_on_fail":
        exit_on_returncode(returncode)
    return out, err, returncode


def exit_on_returncode(returncode: int) -> None:
    """
    Exit the script if the returncode is not 0 (success)
    """
    if returncode != 0:
        sys.exit(1)


def check_returncode(
    proc: subprocess.Popen, logger: logging.Logger
) -> Union[str, str, int]:
    """
    Check for success returncode and write to log accordingly
        :param proc (class):                subprocess.Popen class
        :param logger (logging.Logger):     Logger
        :return (stdout(str),
        stderr(str),
        returncode(int))(tuple):            Stdout, stderr, returncode
    """
    out, err = proc.communicate()
    out = out.decode("utf-8").strip()
    err = err.decode("utf-8").strip()
    returncode = proc.returncode

    if returncode == 0:
        logger.info(logger.log_msgs["cmd_success"], returncode)
        return out, err, returncode
    else:
        logger.error(logger.log_msgs["cmd_fail"], returncode, out, err)
        return out, err, returncode


def get_runfolder_path(runfolder_name: str) -> str:
    """
    Return the path of the runfolder based on the runfolder_name input
        :param runfolder_name (str):    Runfolder name string
        :return (str):                  Runfolder path
    """
    return os.path.join(ToolboxConfig.RUNFOLDERS, runfolder_name)


def test_upload_software(logger: logging.Logger) -> True:
    """
    Test the required software is installed and performing. If not, exit the script
        :return True | None:    Return True if all software tests pass, else None
    """
    if test_programs("dx_toolkit", logger) and test_programs("upload_agent", logger):
        return True
    else:
        logger.error(logger.log_msgs["software_fail"])
        sys.exit(1)


def test_processing_software(logger: logging.Logger) -> Optional[bool]:
    """
    Test the software is installed and performing, by calling the test_upload_agent
    and test_dx_toolkit functions
        :return True|None:  Return true if the tests all pass
    """
    
    if test_programs("gatk_collect_lane_metrics", logger) and test_programs("bclconvert", logger):
        return True


def test_programs(software_name: str, logger: logging.Logger) -> True:
    """
    Check software exists in path, and that the test command executes successfully
    (return code 0). If it does not, exit script
        :param software_name (str):     Name of the sofware being tested
        :param logger (logging.Logger): Logger
        :return True:                   Return True if test passes, else exit script
    """
    software_dict = ToolboxConfig.TEST_PROGRAMS_DICT[software_name]

    logger.info(logger.log_msgs["testing_software"], software_name)

    if find_executable(software_dict["executable"]):
        logger.info(logger.log_msgs["found_program"], software_dict["executable"])
        out, err, returncode = execute_subprocess_command(
            software_dict["test_cmd"], logger, "exit_on_fail"
        )
        if returncode == 0:
            logger.info(logger.log_msgs["test_pass"], software_name)
            return True
        else:
            logger.error(logger.log_msgs["test_fail"], software_name, out, err)
            sys.exit(1)
    else:
        logger.error(logger.log_msgs["program_missing"], software_dict["executable"])
        sys.exit(1)


def get_num_processed_runfolders(
    logger: logging.Logger, processed_runfolders: list
) -> int:
    """
    Set self.num_processed_runfolders
        :param logger (logging.Logger):         Logger
        :param processed_runfolders (list):     List of names of processed runfolders
        :return num_processed_runfolders (int): Number of processed runfolders
    """
    num_processed_runfolders = len(processed_runfolders)
    logger.info(
        logger.log_msgs["runfolders_processed"],
        num_processed_runfolders,
        ", ".join(processed_runfolders),
    )
    return num_processed_runfolders


def get_samplename_dict(
    logger: logging.Logger, samplesheet_path: str
) -> Optional[dict]:
    """
    Read SampleSheet to create a dict of samples and their pan numbers for the
    run. Reads file into list and loops through in reverse allowing us to access
    sample names and stop at column headers, skipping the file header
        :param logger (logging.Logger): Logger
        :param samplesheet_path (str):  Path to samplesheet
        :return samplename_dict (dict): Dict of sample names identified from the
                                        SampleSheet, and their pan numbers
    """
    samplename_dict = {}
    if os.path.exists(samplesheet_path):
        reversed_samplesheet = reversed(read_lines(samplesheet_path))
        for line in reversed_samplesheet:
            if line.startswith("Sample_ID") or "[Data]" in line:
                break
            # Skip empty lines (check first element of the line, after splitting on comma)
            elif len(line.split(",")[0]) < 2:
                pass
            else:  # If it's a line detailing a sample, get sample name and pan num
                panel_number = ""
                sample_name = line.split(",")[0]
                for pannum in ToolboxConfig.PANELS:
                    if pannum in line:
                        panel_number = pannum
                    samplename_dict[sample_name] = panel_number
        if samplename_dict:  # If samples identified
            return samplename_dict
    else:
        logger.error(logger.log_msgs["ss_missing"])


def validate_fastq_gzip(file_path: str, logger: logging.Logger) -> Optional[bool]:
    """
    Fast gzip validation with basic FASTQ structure checks
        :param file_path (str): Path to the FASTQ file
        :param logger (logging.Logger): Logger
        :return (bool, str): True if valid, False and error message if not
    """
    try:
        # Check compressed file header (magic number check)
        with open(file_path, 'rb') as f:
            magic = f.read(2)
            if magic != b'\x1f\x8b':
                return False, f"Invalid gzip magic bytes: {magic.hex()}"
            
            # Check footer (last 4 bytes for ISIZE)
            f.seek(-4, 2)
            isize = int.from_bytes(f.read(4), 'little')
            if isize == 0:
                return False, "Invalid zero uncompressed size"

        # Quick decompression check of first block
        with gzip.open(file_path, 'rb') as f:
            # Read first 4 lines (1 FASTQ record)
            lines = []
            for _ in range(4):
                line = f.readline().strip()
                if not line:  # Handle empty lines early
                    return False, "Incomplete FASTQ record"
                lines.append(line)
            
            # Basic FASTQ structure validation
            if len(lines) != 4:
                return False, "Invalid FASTQ: Not enough lines for complete record"
            if not lines[0].startswith(b'@'):
                return False, "Invalid FASTQ: Missing @ header"
            if not lines[2].startswith(b'+'):
                return False, "Invalid FASTQ: Missing + separator"
            if len(lines[1]) != len(lines[3]):
                return False, "Invalid FASTQ: Sequence/quality length mismatch"

        return True, None
        
    except (OSError, EOFError, zlib.error) as e:
        return False, f"Validation error: {str(e)}"
    except Exception as e:
        return False, f"Unexpected error: {str(e)}"


def validate_fastqs(fastq_dir_path: str, logger: logging.Logger) -> Optional[bool]:
    """
    Validate the created fastqs in the BaseCalls directory and log success
    or failure error message accordingly. If any failure, remove bclconvert log
    file to trigger re-demultiplex on next script run
        :param fastq_dir_path (str):    Runfolder fastq directory path (within runfolder)
        :param logger (logging.Logger): Logger
        :return Optional[bool]:         Return True if fastqs are all determined to be valid
    """
    fastqs = sorted([x for x in os.listdir(fastq_dir_path) if x.endswith("fastq.gz")])
    returncodes = []

    for fastq in fastqs:
        full_path = os.path.join(fastq_dir_path, fastq)
        is_valid, error_msg = validate_fastq_gzip(full_path, logger)
        
        if is_valid:
            logger.info(
                logger.log_msgs["fastq_valid"],
                fastq,
            )
            returncodes.append(True)
        else:
            logger.error(
                logger.log_msgs["fastq_invalid"],
                fastq,
                error_msg,
            )
            returncodes.append(False)

    if all(returncodes):
        logger.info(logger.log_msgs["demux_success"])
        return True

class RunfolderObject(ToolboxConfig):
    """
    An object with runfolder-specific properties

    Attributes
        dnanexus_auth (str):                    DNAnexus auth token
        timestamp (str):                        Timestamp in the format str(f"{datetime.datetime.now():
                                                %Y%m%d_%H%M%S}")
        runfolder_name (str):                   Runfolder name string
        runfolderpath (str):                    Path of runfolder on workstation
        samplesheet_name (str):                 Name of runfolder SampleSheet
        rtacompletefile_path (str):             Sequencing finished filepath (within runfolder)
        samplesheet_path (str):                 Path to SampleSheet in SampleSheets dir
        runfolder_samplesheet_path (str):       Runfolder SampleSheets path (within runfolder)
        checksumfile_path (str):                md5 checksum (integrity check) file path (within runfolder)
<<<<<<< HEAD
        sscheck_flagfile_path (str):            Samplesheet check flag file path (within runfolder)
        bclconvertlog_file (str):                bclconvert logfile path (within runfolder)
=======
        initial_sscheck_flagfile_path (str):    initial Samplesheet check flag file path (within runfolder)

        sscheck_flagfile_path (str):            2nd attempt Samplesheet check flag file path (within runfolder)
        bcl2fastqlog_file (str):                bcl2fastq2 logfile path (within runfolder)
>>>>>>> 1a6fd44b
        fastq_dir_path (str):                   Runfolder fastq directory path (within runfolder)
        upload_flagfile (str):                  Flag file denoting upload has begun (within runfolder)
        bclconvertstats_file (str):              Bclconvert stats file (within runfolder)
        cluster_density_files (list):           List containing runfolder lane metrics
                                                and phasing metrics file paths
        demultiplex_runfolder_logfile (str):    Runfolder demultiplex logfile (within logfiles dir)
        sw_runfolder_logfile (str):             Records output of setoff workflow script
        upload_runfolder_logfile (str):         Records the logs from the upload_runfolder script
        runfolder_dx_run_script (str):          Workflow dx run commands for runfolder (within logfiles dir)
        post_run_dx_run_script (str):           Separate DX run script for downstream processing apps (TSO only)
        decision_support_upload_script (str):   Decision support upload commands for runfolder (within logfiles dir)
        proj_creation_script (str):             DNAnexus project creation bash script (within logfiles dir)
        samplesheet_validator_logfile (str):    SampleSheet validator script logfile (within logfiles dir)
        logfiles_config (dict):                 Contains all runfolder log files
        logfiles_to_upload (list):              All logfiles that require upload to DNAnexus

    Methods
        get_runfolder_loggers(script)
            Return dictionary of logger.Logging objects for the runfolder
    """

    def __init__(self, runfolder_name: str, timestamp: str):
        """
        Constructor for the RunfolderObject class
            :param runfolder_name (str):    Runfolder name
            :param timestamp (str):         Timestamp in the format str(f"{datetime.datetime.now():%Y%m%d_%H%M%S}")
        """
        self.dnanexus_auth = get_credential(
            ToolboxConfig.CREDENTIALS["dnanexus_authtoken"]
        )
        self.timestamp = timestamp
        self.runfolder_name = runfolder_name
        self.runfolderpath = get_runfolder_path(self.runfolder_name)
        self.samplesheet_name = f"{self.runfolder_name}_SampleSheet.csv"
        self.rtacompletefile_path = os.path.join(
            self.runfolderpath, ToolboxConfig.FLAG_FILES["seq_complete"]
        )
        self.samplesheet_path = os.path.join(
            ToolboxConfig.RUNFOLDERS, "samplesheets", self.samplesheet_name
        )
        self.runfolder_samplesheet_path = os.path.join(
            self.runfolderpath, self.samplesheet_name
        )
        self.masterfile_name = f"{self.runfolder_name}_MasterDataFile.xlsx"
        self.masterfile_path = os.path.join(
            ToolboxConfig.RUNFOLDERS, "samplesheets", self.masterfile_name
        )
        self.runfolder_masterfile_path = os.path.join(
            self.runfolderpath, self.masterfile_name
        )
        self.checksumfile_path = os.path.join(
            self.runfolderpath, ToolboxConfig.FLAG_FILES["md5checksum"]
        )
        self.initial_sscheck_flagfile_path = os.path.join(
            self.runfolderpath, ToolboxConfig.FLAG_FILES["initial_sscheck_flag"]
        )
        self.sscheck_flagfile_path = os.path.join(
            self.runfolderpath, ToolboxConfig.FLAG_FILES["sscheck_flag"]
        )
        self.bclconvertlog_file = os.path.join(
            self.runfolderpath, ToolboxConfig.FLAG_FILES["bclconvertlog"]
        )
        self.fastq_dir_path = os.path.join(
            self.runfolderpath, ToolboxConfig.FASTQ_DIRS["fastqs"]
        )
        self.upload_flagfile = os.path.join(
            self.runfolderpath, ToolboxConfig.FLAG_FILES["upload_started"]
        )
        bclconvert_stats = [
            "Adapter_Cycle_Metrics.csv", "Adapter_Metrics.csv",
            "Demultiplex_Stats.csv", "fastq_list.csv", "Index_Hopping_Counts.csv", 
            "IndexMetricsOut.bin", "Quality_Metrics.csv", "Quality_Tile_Metrics.csv", 
            "RunInfo.xml", "SampleSheet.csv", "Top_Unknown_Barcodes.csv"
        ]
        self.bclconvertstats_file = []
        for stats in bclconvert_stats:
            self.bclconvertstats_file.append(
                os.path.join(
                    self.runfolderpath,
                    f"Data/Intensities/BaseCalls/Reports/{stats}", 
            )
        )
        self.cluster_density_files = [
            os.path.join(
                self.runfolderpath,
                f"{self.runfolder_name}{ToolboxConfig.STRINGS['lane_metrics_suffix']}",
            ),
            os.path.join(
                self.runfolderpath,
                (
                    f"{self.runfolder_name}"
                    f"{ToolboxConfig.STRINGS['phasing_metrics_suffix']}"
                ),
            ),
        ]
        self.demultiplex_runfolder_logfile = (
            os.path.join(  # Record demultiplex script logs
                ToolboxConfig.AD_LOGDIR,
                "demultiplexing_script_logfiles",
                f"{self.runfolder_name}_demultiplex_runfolder.log",
            )
        )
        self.sw_runfolder_logfile = os.path.join(
            ToolboxConfig.AD_LOGDIR,
            "sw_script_logfiles",
            f"{self.runfolder_name}_setoff_workflow.log",
        )
        self.upload_runfolder_logfile = os.path.join(
            ToolboxConfig.AD_LOGDIR,
            "upload_runfolder_script_logfiles",
            f"{self.runfolder_name}_upload_runfolder.log",
        )
        self.runfolder_dx_run_script = os.path.join(
            ToolboxConfig.AD_LOGDIR,
            "dx_run_commands",
            f"{self.runfolder_name}_dx_run_commands.sh",
        )
        self.post_run_dx_run_script = os.path.join(
            ToolboxConfig.AD_LOGDIR,
            "dx_run_commands",
            f"{self.runfolder_name}_post_run_commands.sh",
        )
        self.decision_support_upload_script = os.path.join(
            ToolboxConfig.AD_LOGDIR,
            "dx_run_commands",
            f"{self.runfolder_name}_decision_support.sh",
        )
        self.proj_creation_script = os.path.join(
            ToolboxConfig.AD_LOGDIR,
            "dx_run_commands",
            f"{self.runfolder_name}_create_nexus_project.sh",
        )
        self.samplesheet_validator_logfile = os.path.join(
            ToolboxConfig.AD_LOGDIR,
            "samplesheet_validator_script_logfiles",
            f"{self.runfolder_name}_samplesheet_validator.log",
        )
        self.logfiles_config = {
            "sw": self.sw_runfolder_logfile,
            "demux": self.demultiplex_runfolder_logfile,
            "backup": self.upload_runfolder_logfile,
            "bclconvert": self.bclconvertlog_file,
            "ss_validator": self.samplesheet_validator_logfile,
        }
        # Log files that sit outside the runfolder that require uploading
        self.logfiles_to_upload = [
            self.sw_runfolder_logfile,
            self.demultiplex_runfolder_logfile,
            self.proj_creation_script,
            self.runfolder_dx_run_script,
            self.samplesheet_validator_logfile,
            self.upload_runfolder_logfile,
        ]

    def age(self) -> int:
        """
        Return runfolder age in days
            :return age (int):  Runfolder age in days
        """
        return (time.time() - Path(self.runfolderpath).stat().st_mtime) // (24 * 3600)

    def get_runfolder_loggers(self, script: str) -> dict:
        """
        Return dictionary of logger.Logging objects for the runfolder
            :param script (str):            Script name the function has been called from
            :return (dict):                 Dictionary of logger.Logging objects
        """
        loggers_obj = RunfolderLoggers(
            script, self.runfolder_name, self.logfiles_config
        )
        return loggers_obj.loggers


class RunfolderSamples(ToolboxConfig):
    """
    An object with properties derived from the sample names in the samplesheet

    Attributes
        samplesheet_path (str):             Path to SampleSheet in SampleSheets dir
        runfolder_name (str):               Runfolder name string
        fastq_dir_path (str):               Runfolder fastq directory path (within runfolder)
        logger (logging.Logger):            Logger
        samplename_dict (dict):             Dict of sample names identified from the
                                            SampleSheet, and their pan numbers
        pipeline (str):                     Pipeline name
        runtype_str (str):                  Runtype name string
        nexus_runfolder_suffix (str):       String of '_' delimited unique library numbers,
                                            and WES batch numbers if run is a WES run
        nexus_paths (dict):                 Dictionary of paths within the DNAnexus project
                                            that are required for building dx commands
        unique_pannos (set):                Set of unique panel numbers within the run
        samples_dict (dict):                Dictionary of SampleObject per sample,
                                            containing sample-specific attributes
        fastqs_list (list):                 List of all sample fastqs in the run
        fastqs_str (str):                   Space separated string of sample fastqs with
                                            each fastq encased in quotation marks
        undetermined_fastqs_list (list):    List of all undetermined fastqs in the run
        undetermined_fastqs_str (str)       Space separated string of all undetermined fastqs
                                            in the run, with each fastq encased in quotation marks

    Methods
        get_pipeline()
            Use samplename_dict and the ToolboxConfig.PANEL_DICT to get the pipeline name for
            samples in the run
        get_runtype()
            Use self.samplename_dict and the ToolboxConfig.PANEL_DICT to get a list of runtype
            names for samples in the run. Returns the most frequent runtype name in the set
        get_nexus_runfolder_suffix()
            Get the runfolder suffix for the DNAnexus project name
        capture_library_numbers()
            Parse the names in self.samplename_dict to identify the library prep numbers
        capture_wes_batch_numbers()
            Parse the names in self.samplename_dict to identify the WES batch numbers
        get_nexus_paths()
            Build nexus paths, using NGS run numbers (and batch numbers in the case of WES)
        get_unique_pannos()
            Return set of unique pan numbers for samples within the run
        get_samples_dict()
            Create a SampleObject per sample, containing sample-specific properties, and
            add each SampleObject to a larger samples_dict
        check_for_missing_fastqs()
            Validate the fastqs in the BaseCalls directory by checking that all sample fastqs
            match a sample name from the self.samplename_dict
        fastq_not_undetermined(fastq_dir_file)
            Determine whether the fastq is an undetermined fastq
        get_fastqs_list()
            Return a list of sample fastqs for the run
        get_fastqs_str(fastqs_list)
            Return a space separated string of fastqs with each fastq encased in quotation marks
        get_undetermined_fastqs_list()
            Return a list of undetermined fastqs for the run
    """

    def __init__(self, rf_obj: object, logger: logging.Logger):
        """
        Constructor for the RunfolderSamples class
            :param rf_obj (object):     RunfolderObject object (contains runfolder-specific attributes)
            :logger (logging.Logger):   Logger
        """
        self.samplesheet_path = rf_obj.samplesheet_path
        self.runfolder_name = rf_obj.runfolder_name
        self.fastq_dir_path = rf_obj.fastq_dir_path
        self.logger = logger
        self.samplename_dict = get_samplename_dict(self.logger, self.samplesheet_path)
        self.pipeline = self.get_pipeline()
        self.runtype_str = self.get_runtype()
        self.nexus_runfolder_suffix = self.get_nexus_runfolder_suffix()
        self.nexus_paths = self.get_nexus_paths()
        self.unique_pannos = self.get_unique_pannos()
        self.samples_dict = self.get_samples_dict()
        self.check_for_missing_fastqs()
        self.fastqs_list = self.get_fastqs_list()
        self.fastqs_str = self.get_fastqs_str(self.fastqs_list)
        self.undetermined_fastqs_list = self.get_undetermined_fastqs_list()
        self.undetermined_fastqs_str = self.get_fastqs_str(
            self.undetermined_fastqs_list
            )

    def get_pipeline(self) -> Optional[str]:
        """
        Use samplename_dict and the ToolboxConfig.PANEL_DICT to get a list of pipeline
        names for samples in the run. Generates error mesage if there is more than one
        pipeline name in the list. Returns the most frequent pipeline name in the set
            :return pipeline_name (Optional[str]):    Pipeline name if only one pipeline name in list
        """
        if self.samplename_dict:
            try:
                pipelines_list = []
                for sample, panno in self.samplename_dict.items():
                    pipelines_list.append(ToolboxConfig.PANEL_DICT[panno]["pipeline"])
                pipelines_list = sorted(list(set(pipelines_list)))
                if len(pipelines_list) > 1:
                    self.logger.error(
                        self.logger.log_msgs["multiple_pipeline_names"],
                        pipelines_list,
                        ToolboxConfig.PIPELINES,
                    )
                else:
                    pipeline_name = pipelines_list[0]  # Get pipeline from pipelines_list
                    self.logger.debug(
                        self.logger.log_msgs["pipeline_name"],
                        pipeline_name,
                    )
                return pipeline_name
            except Exception:
                return None

    def get_runtype(self) -> str:
        """
        Use samplename_dict and the ToolboxConfig.PANEL_DICT to get the runtype for samples
        in the run for Custom Panels and WES runs where sample types vary (VCP1/2/3/WES/WES EB)
            :return runtype_str (str):      Runtype name string
        """
        if self.samplename_dict:
            try:
                runtype_list = []
                for sample, panno in self.samplename_dict.items():
                    runtype_list.append(ToolboxConfig.PANEL_DICT[panno]["runtype"])
                    if ToolboxConfig.PANEL_DICT[panno]["sample_prefix"]:
                        if all(ToolboxConfig.PANEL_DICT[panno]["sample_prefix"] not in runtype for runtype in runtype_list):
                            runtype_list.append(ToolboxConfig.PANEL_DICT[panno]["sample_prefix"])
                runtype_str = "_".join(sorted(list(set(runtype_list))))
                self.logger.debug(
                    self.logger.log_msgs["runtype_str"],
                    runtype_str,
                )
                return runtype_str
            except Exception:
                return None

    def get_nexus_runfolder_suffix(self) -> str:
        """
        Get the runfolder suffix for the DNAnexus project name. This consists of the
        library number (see capture_library_numbers docstring for explanation), followed by
        the WES batch if the run is a WES run, followed by the runtype (e.g. VCP1 / CP2)
            :return suffix (str):   String of '_' delimited unique library numbers, and WES
                                    batch numbers if run is a WES run, followed by the runtype
        """
        if self.samplename_dict:
            library_numbers = self.capture_library_numbers()

            if self.pipeline == "wes":
                library_numbers.extend(self.capture_wes_batch_numbers())

            if self.pipeline in ["gatk_pipe", "seglh_pipe", "wes", "dev"]:
                library_numbers.append(self.runtype_str)

            suffix = f"{'_'.join(library_numbers)}"  # Provides more detail on contents of runs in runfolder name
            return suffix

    def capture_library_numbers(self) -> list:
        """
        Parse the names in self.samplename_dict to identify the library prep numbers.
        These are the first elements in the sample names (before the first underscore).
        These numbers are used as the suffix for the DNAnexus project name (along with
        the WES batch number in the case of WES runs). If no library prep numbers are
        found, exit the script
            :return list:List of unique library numbers
        """
        library_numbers = []
        for samplename in self.samplename_dict.keys():
            if "_" in str(samplename):  # Check there are underscores present
                # Split on underscores to capture library number e.g. ONC100 or NGS100
                library_numbers.append(samplename.split("_")[0])
        if library_numbers:  # Should always be library numbers found
            self.logger.debug(
                self.logger.log_msgs["library_nos_identified"],
                ", ".join(sorted(list(set(library_numbers)))),
            )
            return sorted(list(set(library_numbers)))
        else:  # Prompt a slack alert
            self.logger.error(self.logger.log_msgs["library_no_err"])
            sys.exit(1)

    def capture_wes_batch_numbers(self) -> list:
        """
        Parse the names in self.samplename_dict to identify the WES batch numbers. This
        along with the library prep number is used as the DNAnexus project name suffix.
        If unsuccessful, exit the script
            :return wes_batch_numbers_list (list):  List of unique WES batch numbers
        """
        wes_batch_numbers_list = []
        for samplename in self.samplename_dict.keys():
            if "WES" in str(samplename):
                # Capture WES batch (WES followed by digits)
                # Optional underscore ensures this will capture WES5 or WES_5
                wesbatch = re.search(r"WES_?\d+", samplename).group()
                wes_batch_numbers_list.append(wesbatch.replace("_", ""))
        if wes_batch_numbers_list:
            self.logger.debug(
                self.logger.log_msgs["wes_batch_nos_identified"],
                ", ".join(wes_batch_numbers_list),
            )
            return sorted(list(set(wes_batch_numbers_list)))
        else:  # Prompt a slack alert
            self.logger.error(self.logger.log_msgs["wes_batch_nos_missing"])
            sys.exit(1)

    def get_nexus_paths(self) -> dict:
        """
        Build nexus paths, using NGS run numbers (and batch numbers in the case of WES).
        Builds the DNAnexus project name using the config-defined project prefix (denoting
        status of the DNAnexus project), followed by the runfolder name and the and
        self.nexus_runfolder_suffix as the suffix (library prep / WES batch numbers). Uses
        the DNAnexus project name to build additional paths required for later dx run commands
            :return nexus_paths (dict): Dictionary of paths within the DNAnexus project
                                        that are required for building dx commands
        """
        nexus_paths = {}
        if self.pipeline == "tso500":
            fastq_type = "tso_fastqs"
        else:
            fastq_type = "fastqs"

        nexus_paths["proj_name"] = (
            f"{ToolboxConfig.DNANEXUS_PROJECT_PREFIX}{self.runfolder_name}_{self.nexus_runfolder_suffix}"
        )
        nexus_paths["fastqs_dir"] = os.path.join(
            f"/{self.runfolder_name}", ToolboxConfig.FASTQ_DIRS[fastq_type]
        )
        nexus_paths["logfiles_dir"] = os.path.join(
            f"/{self.runfolder_name}", "automated_scripts_logfiles"
        )
        return nexus_paths

    def get_unique_pannos(self) -> Optional[list]:
        """
        Return set of unique pan numbers for samples within the run
            :return Optional[list]: List of unique pan numbers if samples identified, else None
        """
        if self.samplename_dict:
            return set(self.samplename_dict.values())

    def get_samples_dict(self) -> dict:
        """
        Create a SampleObject for each sample which returns a sample dictionary
        containing the sample_name, pannum, panel_settings and fastqs paths for that
        sample. Add each SampleObject to a larger samples_dict
            :return samples_dict (dict):    Dictionary of SampleObject per sample,
                                            containing sample-specific attributes
        """
        if self.samplename_dict:
            samples_dict = {}
            for sample_name in self.samplename_dict.keys():
                self.sample_obj = SampleObject(
                    sample_name,
                    self.pipeline,
                    self.logger,
                    self.fastq_dir_path,
                    self.nexus_paths,
                    self.nexus_runfolder_suffix,
                )
                if self.sample_obj.fastqs_dict:
                    samples_dict[sample_name] = self.sample_obj.return_sample_dict()
                else:
                    self.logger.warning(
                        self.logger.log_msgs["sample_excluded"],
                        sample_name,
                    )
            return samples_dict

    def check_for_missing_fastqs(self) -> None:
        """
        Validate the fastqs in the BaseCalls directory by checking that all sample fastqs
        match a sample name from the self.samplename_dict. If they do not, log an error
        and add to a missing_samples list. Add all samples in the missing samples list to
        the samples_dict so that they are processed
            :return None:
        """
        if self.samplename_dict:
            missing_samples = []
            for fastq_dir_file in os.listdir(self.fastq_dir_path):
                if os.path.isfile(fastq_dir_file):
                    if fastq_dir_file.endswith("fastq.gz"):
                        self.logger.info(
                            self.logger.log_msgs["checking_fastq"],
                            fastq_dir_file,
                        )
                        if self.fastq_not_undetermined(
                            fastq_dir_file
                        ):  # Exclude undetermined
                            try:
                                seglh_naming.Sample.from_string(fastq_dir_file)
                                sample_name = [
                                    sample_name
                                    for sample_name in self.samplename_dict.keys()
                                    if sample_name in fastq_dir_file
                                ]
                                if sample_name:
                                    self.logger.info(
                                        self.logger.log_msgs["sample_match"],
                                        fastq_dir_file,
                                        sample_name,
                                    )
                                else:
                                    self.logger.error(
                                        self.logger.log_msgs["sample_mismatch"],
                                        fastq_dir_file,
                                    )
                                    sample_name = re.sub(
                                        "R[0-9]_001.fastq.gz", "", fastq_dir_file
                                    )
                                    missing_samples.append(fastq_dir_file)
                            except ValueError as exception:
                                self.logger.error(
                                    self.logger.log_msgs["fastq_wrong_naming"],
                                    fastq_dir_file,
                                    exception,
                                )
                    else:
                        self.logger.info(
                            self.logger.log_msgs["not_fastq"],
                            fastq_dir_file,
                        )
            for sample_name in missing_samples:  # Add the sample to the sample_obj
                # Strip end off sample name
                sample_name = re.sub(r"_S[0-9]+_R[1-2]{1}_001.fastq.gz", "", sample_name)
                self.logger.info(self.logger.log_msgs["add_missing_sample"], sample_name)
                self.sample_obj = SampleObject(
                    sample_name,
                    self.pipeline,
                    self.logger,
                    self.fastq_dir_path,
                    self.nexus_paths,
                    self.nexus_runfolder_suffix,
                )
                self.samples_dict[sample_name] = self.sample_obj.return_sample_dict()

    def fastq_not_undetermined(self, fastq_dir_file: str) -> Optional[bool]:
        """
        Determine whether the fastq is an undetermined fastq
            :param fastq_dir_file (str):
            :return (Optional[bool]):    Return True if undetermined, else return None
        """
        if not fastq_dir_file.startswith("Undetermined"):
            return True
        else:
            self.logger.info(
                self.logger.log_msgs["undetermined_identified"],
                fastq_dir_file,
            )

    def get_fastqs_list(self) -> list:
        """
        Return a list of sample fastqs for the run
            :return fastqs_list (list): List of all sample fastqs in the run
        """
        if self.samples_dict:
            fastqs_list = []
            for sample_name in self.samples_dict.keys():
                if self.samples_dict[sample_name]["fastqs"]:
                    fastqs_list.extend(
                        [
                            self.samples_dict[sample_name]["fastqs"][read]["path"]
                            for read, path in self.samples_dict[sample_name][
                                "fastqs"
                            ].items()
                        ]
                    )
            return fastqs_list

    def get_fastqs_str(self, fastqs_list: list) -> str:
        """
        Return a space-separated string of fastqs with each fastq encased in quotation marks.
        This is used for runs / samples that are demultiplexed locally
            :param fastqs_list (list):  List of sample fastqs
            :return (str):              Space separated string of fastqs with
                                        each fastq encased in quotation marks
        """
        if fastqs_list:
            quotation_marked_list = []
            for fastq in fastqs_list:
                quotation_marked = f"'{fastq}'"
                quotation_marked_list.append(quotation_marked)
            return " ".join(quotation_marked_list)

    def get_undetermined_fastqs_list(self) -> list:
        """
        Return a list and string of undetermined fastqs for the run
            :return undetermined_fastqs_list (list): List of all undetermined fastqs in the run
        """
        undetermined_fastqs_list = []
        r1 = os.path.join(self.fastq_dir_path, "Undetermined_S0_R1_001.fastq.gz")
        r2 = os.path.join(self.fastq_dir_path, "Undetermined_S0_R2_001.fastq.gz")
        for fastq in [r1, r2]:
            if os.path.exists(fastq):
                undetermined_fastqs_list.append(fastq)
        return undetermined_fastqs_list


# TODO eventually adapt this class to use the SamplesheetValidator package
class SampleObject(ToolboxConfig):
    """
    Collect sample-specific attributes for a sample. Including sample-specific command strings
    for calling the pipeline and decision support tools where relevant

    Attributes
        sample_name (str):                  Sample name
        pipeline (str):                     Pipeline name
        logger (logging.Logger):            Logger
        fastq_dir_path (str):               Runfolder fastq directory path (within runfolder)
        nexus_paths (dict):                 Dictionary of paths within the DNAnexus project that
                                            are required for building dx commands
        nexus_runfolder_suffix (str):       String of '_' delimited unique library numbers,
                                            and WES batch numbers if run is a WES run
        neg_control (bool):                 True if sample is a negative control, else False
        pos_control (bool):                 True if sample is a reference sample, else False
        pannum (str):                       Panel number that matches a config-defined panel
                                            number, or None if pannum not valid
        panel_settings (dict):              Config defined panel settings specific to the sample panel number
        primary_identifier (str):           Primary sample identifier
        secondary_identifier (str):         Secondary sample identifier
        fastqs_dict (dict):                 Dictionary containing R1 and R2 fastqs and their
                                            local and cloud paths

    Methods
        check_control(identifiers, control_type)
            Determine whether sample contains the control identifier strings
        find_pannum()
            Extract panel number from sample name using regular expression
        return_panel_settings()
            Return panel settings for the specified pan number, if exists
        validate_pannum(pannum)
            Check whether pan number is valid
        get_identifiers()
            For WES and PIPE samples, extract DNA number from sample name. For oncology
            samples, collect 3rd and 4th identifiers, setting secondary_identifier to
            null if the sample is a negative or positive control (these only have one identifier)
        get_fastqs_dict()
            Collate R1 and R2 fastqs and their local and cloud paths into a dictionary.
        get_fastq_paths(read)
            Get fastqs in fastq directory that correspond to each sample name in the
            sample dictionary. Build the fastq name, local path, and DNAnexus path
            for each fastq file
        return_sample_dict()
            Return sample dictionary with all collected information about the sample
    """

    def __init__(
        self,
        sample_name: str,
        pipeline: str,
        logger: logging.Logger,
        fastq_dir_path: str,
        nexus_paths: dict,
        nexus_runfolder_suffix: str,
    ):
        """
        Constructor for the SampleObject class. Calls the class methods
            :param sample_name (str):               Sample name
            :param pipeline (str):                  Pipeline name
            :param logger (logging.Logger):         Logger
            :param fastq_dir_path (str):            Runfolder fastq directory path (within runfolder)
            :param nexus_paths (dict):              Dictionary of paths within the DNAnexus project that are
                                                    required for building dx commands
            :param nexus_runfolder_suffix (str):    String of '_' delimited unique library numbers,
                                                    and WES batch numbers if run is a WES run
        """
        self.sample_name = sample_name
        self.pipeline = pipeline
        self.logger = logger
        self.fastq_dir_path = fastq_dir_path
        self.nexus_paths = nexus_paths
        self.nexus_runfolder_suffix = nexus_runfolder_suffix
        self.neg_control = self.check_control(ToolboxConfig.NTCON_IDS, "Negative")
        self.pos_control = self.check_control(ToolboxConfig.PSCON_IDS, "Positive")
        self.pannum = self.find_pannum()
        self.panel_settings = self.return_panel_settings()
        self.primary_identifier, self.secondary_identifier = self.get_identifiers()
        self.fastqs_dict = self.get_fastqs_dict()

    def check_control(self, identifiers: list, control_type: str) -> Optional[bool]:
        """
        Determine whether sample contains the control identifier strings
            :param identifiers (list):  List of identifiers for control type (used in sample naming)
            :param control_type (str):  String describing the type of control. e.g. Negative, Positive
            :return (Optional[bool]):   True if sample contains any specified identifier, else False
        """
        if any(identifier in self.sample_name for identifier in identifiers):
            self.logger.debug(
                self.logger.log_msgs["control_sample"],
                control_type,
                self.sample_name,
            )
            return True

    def find_pannum(self) -> Optional[str]:
        """
        Extract panel number from sample name using regular expression
            :return pannum (Optional[str]): Panel number that matches a config-defined
                                            panel number, or None if pannum not valid
        """
        # print(ToolboxConfig.PANEL_DICT[pannum]["panel_name"])
        try:
            pannum = str(re.search(r"Pan\d+", self.sample_name).group()).strip()
            if self.validate_pannum(pannum):
                self.logger.debug(
                    self.logger.log_msgs["sample_identified"],
                    ToolboxConfig.PANEL_DICT[pannum]["panel_name"],
                    self.sample_name,
                )
                return pannum
        except:
            self.logger.error(
                self.logger.log_msgs["missing_panno"],
                self.sample_name,
            )
    
    def return_panel_settings(self) -> Optional[dict]:
        """
        Return panel settings for the specified pan number, if exists
            :return Optional[dict]: Return dictionary containing panel settings for the Pan number
        """
        if self.pannum:
            return ToolboxConfig.PANEL_DICT[self.pannum]

    def validate_pannum(self, pannum: int) -> bool:
        """
        Check whether pan number is valid
            :return bool:   True if pan number is valid, else None
        """
        if str(pannum) in ToolboxConfig.PANELS:
            self.logger.debug(
                self.logger.log_msgs["recognised_panno"],
                self.sample_name,
                pannum,
            )
            return True
        else:
            self.logger.error(
                self.logger.log_msgs["unrecognised_panno"],
                self.sample_name,
            )
            sys.exit(1)

    def get_identifiers(self) -> Tuple[str, str]:
        """
        For WES and GATK/SENTIEON PIPE samples, extract DNA number from sample name. For oncology
        samples, collect 3rd and 4th identifiers, setting secondary_identifier to null
        if the sample is a positive or negative control (these only have one identifier)
            :return primary_identifier (str):    Primary sample identifier
            :return secondary_identifier (str):  Secondary sample identifier
        """
        primary_identifier, secondary_identifier = False, False
        if self.pipeline in ("wes", "gatk_pipe", "seglh_pipe", "snp"):
            # Extract the dna number from sample name
            primary_identifier = self.sample_name.split("_")[2]
            secondary_identifier = False  # Secondary identifiers are not input to Moka
        elif self.pipeline in ("tso500", "archerdx", "oncodeep", "msk"):
            # Collect 3rd and 4th elements (identifiers)
            primary_identifier, secondary_identifier = self.sample_name.split("_")[2:4]
            # Negative and positive controls only have one ID so set id2 to null
            if any([self.neg_control, self.pos_control]):
                secondary_identifier = "NULL"
        return primary_identifier, secondary_identifier

    def get_fastqs_dict(self) -> Optional[dict]:
        """
        Collate R1 and R2 fastqs and their local and cloud paths into a dictionary.
        tso500 runs are not demultiplexed locally so have no local fastq path. All other
        runfolders have fastqs in the BaseCalls directory
            :return fastqs_dict (dict | False): Dictionary containing R1 and R2 fastqs and
                                                their local and cloud paths. False if either
                                                fastq doesn't exist
        """
        fastqs_dict = {"R1": {}, "R2": {}}
        for read in ["R1", "R2"]:
            if self.pipeline == "tso500":
                fastqs_dict[read] = {
                    "name": None,
                    "path": None,
                    "nexus_path": os.path.join(
                        ToolboxConfig.FASTQ_DIRS["tso_fastqs"],
                        self.sample_name,
                        f"{self.sample_name}_{read}.fastq.gz",
                    ),
                }
            else:
                (fastq_name, fastq_path, nexus_fastq_path) = self.get_fastq_paths(read)
                if not fastq_path:
                    fastqs_dict = False
                    break
                else:
                    fastqs_dict[read] = {
                        "name": fastq_name,
                        "path": fastq_path,
                        "nexus_path": nexus_fastq_path,
                    }
        return fastqs_dict

    def get_fastq_paths(self, read: str) -> Union[str, str, str]:
        """
        Get fastqs in fastq directory that correspond to each sample name in the
        sample dictionary. Build the fastq name, local path, and DNAnexus path
        for each fastq file
            :param read (str):                  Either 'R1' or 'R2'
            :return fastq_name (str):           Fastq name
            :return fastq_path (str):           Local fastq path
            :return nexus_fastq_path (str):     DNAnexus fastq path
        """
        matches = [self.sample_name, f"_{read}_"]
        try:
            fastq_name = list(
                fastq_path
                for fastq_path in os.listdir(self.fastq_dir_path)
                if all([substring in fastq_path for substring in matches])
            )[0]
            self.logger.debug(
                self.logger.log_msgs["fastq_identified"],
                fastq_name,
                ", ".join(matches),
            )
            fastq_path = os.path.join(self.fastq_dir_path, fastq_name)
            nexus_fastq_path = os.path.join(
                f"{ToolboxConfig.DNANEXUS_PROJ_ID}:{self.nexus_paths['fastqs_dir']}",
                fastq_name,
            )
            return fastq_name, fastq_path, nexus_fastq_path
        except Exception as exception:
            self.logger.error(
                self.logger.log_msgs["fastq_nonexistent"],
                ", ".join(matches),
                exception,
            )
            return False, False, False

    def return_sample_dict(self) -> dict:
        """
        Return sample dictionary with all collected information about the sample
            :return (dict): Collected information about the sample
        """
        return {
            "sample_name": self.sample_name,
            "pos_control": self.pos_control,
            "neg_control": self.neg_control,
            "identifiers": {
                "primary": self.primary_identifier,
                "secondary": self.secondary_identifier,
            },
            "pannum": self.pannum,
            "panel_settings": self.panel_settings,
            "fastqs": self.fastqs_dict,
        }<|MERGE_RESOLUTION|>--- conflicted
+++ resolved
@@ -402,15 +402,9 @@
         samplesheet_path (str):                 Path to SampleSheet in SampleSheets dir
         runfolder_samplesheet_path (str):       Runfolder SampleSheets path (within runfolder)
         checksumfile_path (str):                md5 checksum (integrity check) file path (within runfolder)
-<<<<<<< HEAD
-        sscheck_flagfile_path (str):            Samplesheet check flag file path (within runfolder)
+        initial_sscheck_flagfile_path (str):    initial Samplesheet check flag file path (within runfolder)
+        sscheck_flagfile_path (str):            2nd attempt Samplesheet check flag file path (within runfolder)
         bclconvertlog_file (str):                bclconvert logfile path (within runfolder)
-=======
-        initial_sscheck_flagfile_path (str):    initial Samplesheet check flag file path (within runfolder)
-
-        sscheck_flagfile_path (str):            2nd attempt Samplesheet check flag file path (within runfolder)
-        bcl2fastqlog_file (str):                bcl2fastq2 logfile path (within runfolder)
->>>>>>> 1a6fd44b
         fastq_dir_path (str):                   Runfolder fastq directory path (within runfolder)
         upload_flagfile (str):                  Flag file denoting upload has begun (within runfolder)
         bclconvertstats_file (str):              Bclconvert stats file (within runfolder)
